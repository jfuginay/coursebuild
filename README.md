--- conflicted
+++ resolved
@@ -1,27 +1,14 @@
-<<<<<<< HEAD
 # CourseBuilder
 
-CourseBuilder is an innovative platform that transforms YouTube videos into comprehensive, interactive online courses. Think of it as "Cursor for Course Creators" - an AI-powered tool that automatically generates structured learning experiences from video content.
+CourseBuilder is an innovative platform that transforms YouTube videos into comprehensive, interactive online courses using advanced AI and educational design principles. Think of it as "Cursor for Course Creators" - an AI-powered tool that automatically generates structured learning experiences from video content.
 
 ## 🎯 Project Overview
 
-CourseBuilder leverages advanced AI technologies to:
-- Automatically generate structured courses from YouTube video content
-- Create interactive learning experiences with AI-powered features
-- Enable seamless course creation and consumption workflows
-=======
-# CourseForge AI - Intelligent Video-to-Course Platform
-
-CourseForge AI is an innovative platform that transforms YouTube videos into comprehensive, interactive online courses using advanced AI and educational design principles. Think of it as "Cursor for Course Creators" - an AI-powered tool that automatically generates structured learning experiences from video content.
-
-## 🎯 Project Overview
-
-CourseForge AI leverages dual LLM providers and educational frameworks to:
+CourseBuilder leverages dual LLM providers and educational frameworks to:
 - **Dual LLM Provider Support** with OpenAI GPT-4o and Google Gemini 2.5 Flash
 - **Provider-specific optimization** with automatic switching and fallback mechanisms
 - **Educational framework integration** with Bloom's taxonomy and quality control
 - **Interactive visual learning** with enhanced question overlays and visual connections
->>>>>>> 40fcded6
 
 ## ✨ Core Features
 
@@ -308,4 +295,4 @@
 
 ---
 
-*CourseForge AI v4.0 - Advanced dual-LLM video-to-course transformation with enhanced reliability and educational quality.*+*CourseBuilder v4.0 - Advanced dual-LLM video-to-course transformation with enhanced reliability and educational quality.*