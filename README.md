--- conflicted
+++ resolved
@@ -4,13 +4,9 @@
 
 ## 🎯 Project Overview
 
-<<<<<<< HEAD
 CourseForge AI leverages dual LLM providers with full video transcription and intelligent question timing to:
 - **Full Video Transcript Generation** with visual descriptions and concept timeline
 - **Intelligent Question Timing** using LLM-based optimization to place questions after concepts are explained
-=======
-CourseBuilder leverages dual LLM providers and educational frameworks to:
->>>>>>> e56d239a
 - **Dual LLM Provider Support** with OpenAI GPT-4o and Google Gemini 2.5 Flash
 - **Enhanced Context Awareness** with transcript-based question generation
 - **Educational framework integration** with Bloom's taxonomy and quality control
@@ -331,8 +327,4 @@
 
 ---
 
-<<<<<<< HEAD
-*CourseForge AI v5.0 - Advanced video-to-course transformation with full transcript generation, intelligent question timing, and enhanced educational context awareness.*
-=======
-*CourseBuilder v4.0 - Advanced dual-LLM video-to-course transformation with enhanced reliability and educational quality.*
->>>>>>> e56d239a
+*CourseForge AI v5.0 - Advanced video-to-course transformation with full transcript generation, intelligent question timing, and enhanced educational context awareness.*