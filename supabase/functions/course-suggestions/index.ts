import { serve } from 'https://deno.land/std@0.168.0/http/server.ts'
import { createClient } from 'https://esm.sh/@supabase/supabase-js@2'

const corsHeaders = {
  'Access-Control-Allow-Origin': '*',
  'Access-Control-Allow-Headers': 'authorization, x-client-info, apikey, content-type',
}

serve(async (req) => {
  // Handle CORS preflight requests
  if (req.method === 'OPTIONS') {
    return new Response('ok', { headers: corsHeaders })
  }

  try {
    const { videoUrl, courseId, wrongQuestions } = await req.json()

    if (!videoUrl) {
      return new Response(
        JSON.stringify({ error: 'Video URL is required' }),
        { 
          status: 400, 
          headers: { ...corsHeaders, 'Content-Type': 'application/json' }
        }
      )
    }

<<<<<<< HEAD
      const GEMINI_API_KEY = Deno.env.get('GEMINI_API_KEY')
=======
    const GEMINI_API_KEY = Deno.env.get('GEMINI_API_KEY2')
>>>>>>> 560ba44f
    if (!GEMINI_API_KEY) {
      return new Response(
        JSON.stringify({ error: 'Gemini API key not configured' }),
        { 
          status: 500, 
          headers: { ...corsHeaders, 'Content-Type': 'application/json' }
        }
      )
    }

    // Build context about wrong answers
    let wrongAnswersContext = '';
    if (wrongQuestions && wrongQuestions.length > 0) {
      wrongAnswersContext = `\n\nThe user struggled with these concepts in the previous course:\n${wrongQuestions.map(q => `- ${q.question}`).join('\n')}`;
    }

    const prompt = `Given this video ${videoUrl} and considering the user's learning progress${wrongAnswersContext}, suggest 2 relevant next step topics that would help them improve their understanding. Each topic should have 2 YouTube video recommendations.

Return as structured JSON format exactly matching this structure:
{
  "topics": [
    {
      "nextStep": "Advanced continuity techniques for film editing",
      "video1": "https://www.youtube.com/watch?v=MbUSMaWDBGU",
      "video2": "https://www.youtube.com/watch?v=U6B4COAnizc"
    },
    {
      "nextStep": "Introduction to continuation-passing style (CPS) in programming",
      "video1": "https://www.youtube.com/watch?v=2GfFlfToBCo",
      "video2": "https://www.youtube.com/watch?v=WT7oxiiFYt8"
    }
  ]
}

Make sure the suggested topics are relevant to the original video content and address any knowledge gaps indicated by the user's wrong answers.`

    const response = await fetch(`https://generativelanguage.googleapis.com/v1beta/models/gemini-pro:generateContent?key=${GEMINI_API_KEY}`, {
      method: 'POST',
      headers: {
        'Content-Type': 'application/json',
      },
      body: JSON.stringify({
        contents: [{
          parts: [{
            text: prompt
          }]
        }],
        generationConfig: {
          temperature: 0.7,
          topK: 40,
          topP: 0.95,
          maxOutputTokens: 1024,
        },
      }),
    })

    if (!response.ok) {
      throw new Error(`Gemini API error: ${response.status}`)
    }

    const data = await response.json()
    
    if (!data.candidates || !data.candidates[0] || !data.candidates[0].content) {
      throw new Error('Invalid response from Gemini API')
    }

    const textContent = data.candidates[0].content.parts[0].text

    // Try to parse the JSON from the response
    let suggestions
    try {
      // Extract JSON from the response text
      const jsonMatch = textContent.match(/\{[\s\S]*\}/)
      if (jsonMatch) {
        suggestions = JSON.parse(jsonMatch[0])
      } else {
        throw new Error('No JSON found in response')
      }
    } catch (parseError) {
      console.error('Error parsing Gemini response:', parseError)
      throw new Error('Failed to parse suggestions from Gemini response')
    }

    // Validate the structure
    if (!suggestions.topics || !Array.isArray(suggestions.topics)) {
      throw new Error('Invalid suggestions structure')
    }

    return new Response(
      JSON.stringify({ suggestions }),
      {
        status: 200,
        headers: { ...corsHeaders, 'Content-Type': 'application/json' }
      }
    )

  } catch (error) {
    console.error('Error generating course suggestions:', error)
    return new Response(
      JSON.stringify({ error: error.message || 'Failed to generate course suggestions' }),
      { 
        status: 500, 
        headers: { ...corsHeaders, 'Content-Type': 'application/json' }
      }
    )
  }
}) <|MERGE_RESOLUTION|>--- conflicted
+++ resolved
@@ -24,12 +24,7 @@
         }
       )
     }
-
-<<<<<<< HEAD
       const GEMINI_API_KEY = Deno.env.get('GEMINI_API_KEY')
-=======
-    const GEMINI_API_KEY = Deno.env.get('GEMINI_API_KEY2')
->>>>>>> 560ba44f
     if (!GEMINI_API_KEY) {
       return new Response(
         JSON.stringify({ error: 'Gemini API key not configured' }),
