--- conflicted
+++ resolved
@@ -6,7 +6,6 @@
   --mode: light;
 }
 
-<<<<<<< HEAD
 /* Custom animations for question overlays */
 @keyframes fade-in {
   from {
@@ -66,10 +65,7 @@
   animation: pulse-border 2s ease-in-out infinite;
 }
 
-/* Theme: zinc */
-=======
 /* Theme: Curio-inspired */
->>>>>>> 7116c8bd
 @layer base {
   :root {
     /* Light mode - inspired by Curio's bright and tech-savvy aesthetic */
