import { useRouter } from 'next/router';
import { Info, LogOut, User, BarChart3 } from 'lucide-react';
import Logo from '@/components/Logo';
import { ThemeToggle } from '@/components/ThemeToggle';
import { Button } from '@/components/ui/button';
import { useAuth } from '../contexts/AuthContext';
import { DropdownMenu, DropdownMenuContent, DropdownMenuItem, DropdownMenuSeparator, DropdownMenuTrigger } from '@/components/ui/dropdown-menu';

const Header = () => {
  const router = useRouter();
  const { user, signOut } = useAuth();

  const handleSignOut = async () => {
    await signOut();
    router.push('/');
  };

  return (
    <div className="w-full">
      <div className="flex justify-between items-center py-4 px-4 sm:px-6 lg:px-8">
        <div className="cursor-pointer" onClick={() => router.push("/")}>
          <Logo />
        </div>
        <div className="flex items-center gap-2">
          <Button 
            variant="outline" 
            size="icon"
            onClick={() => router.push("/about")}
            className="h-9 w-9"
          >
            <Info className="h-[1.2rem] w-[1.2rem]" />
            <span className="sr-only">About</span>
          </Button>
          <ThemeToggle />
          
          {user ? (
            <DropdownMenu>
              <DropdownMenuTrigger asChild>
                <Button variant="outline" size="icon" className="h-9 w-9">
                  <User className="h-[1.2rem] w-[1.2rem]" />
                  <span className="sr-only">User menu</span>
                </Button>
              </DropdownMenuTrigger>
              <DropdownMenuContent align="end">
                <DropdownMenuItem disabled>
                  {user.email}
                </DropdownMenuItem>
                <DropdownMenuSeparator />
<<<<<<< HEAD
                <DropdownMenuItem onClick={() => router.push('/profiles')}>
                  <User className="mr-2 h-4 w-4" />
                  Profile
=======
                <DropdownMenuItem onClick={() => router.push("/dashboard")}>
                  <BarChart3 className="mr-2 h-4 w-4" />
                  Dashboard
>>>>>>> f81b5465
                </DropdownMenuItem>
                <DropdownMenuItem onClick={handleSignOut}>
                  <LogOut className="mr-2 h-4 w-4" />
                  Sign Out
                </DropdownMenuItem>
              </DropdownMenuContent>
            </DropdownMenu>
          ) : (
            <Button 
              variant="outline" 
              onClick={() => router.push("/login")}
              className="h-9"
            >
              Sign In
            </Button>
          )}
        </div>
      </div>
    </div>
  );
};

export default Header;<|MERGE_RESOLUTION|>--- conflicted
+++ resolved
@@ -46,15 +46,12 @@
                   {user.email}
                 </DropdownMenuItem>
                 <DropdownMenuSeparator />
-<<<<<<< HEAD
                 <DropdownMenuItem onClick={() => router.push('/profiles')}>
                   <User className="mr-2 h-4 w-4" />
                   Profile
-=======
                 <DropdownMenuItem onClick={() => router.push("/dashboard")}>
                   <BarChart3 className="mr-2 h-4 w-4" />
                   Dashboard
->>>>>>> f81b5465
                 </DropdownMenuItem>
                 <DropdownMenuItem onClick={handleSignOut}>
                   <LogOut className="mr-2 h-4 w-4" />
