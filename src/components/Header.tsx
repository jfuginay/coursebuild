import { useRouter } from 'next/router';
import { Info, LogOut, User, BarChart3 } from 'lucide-react';
import Logo from '@/components/Logo';
import { ThemeToggle } from '@/components/ThemeToggle';
import { Button } from '@/components/ui/button';
import { useAuth } from '../contexts/AuthContext';
import { DropdownMenu, DropdownMenuContent, DropdownMenuItem, DropdownMenuSeparator, DropdownMenuTrigger } from '@/components/ui/dropdown-menu';

const Header = () => {
  const router = useRouter();
  const { user, signOut } = useAuth();

  const handleSignOut = async () => {
    await signOut();
    router.push('/');
  };

  return (
    <div className="w-full">
      <div className="flex justify-between items-center py-4 px-4 sm:px-6 lg:px-8">
        <div className="cursor-pointer" onClick={() => router.push("/")}>
          <Logo />
        </div>
        <div className="flex items-center gap-2">
          <Button 
            variant="outline" 
            size="icon"
            onClick={() => router.push("/about")}
            className="h-9 w-9"
          >
            <Info className="h-[1.2rem] w-[1.2rem]" />
            <span className="sr-only">About</span>
          </Button>
          <ThemeToggle />
          
          {user ? (
            <DropdownMenu>
              <DropdownMenuTrigger asChild>
                <Button variant="outline" size="icon" className="h-9 w-9">
                  <User className="h-[1.2rem] w-[1.2rem]" />
                  <span className="sr-only">User menu</span>
                </Button>
              </DropdownMenuTrigger>
              <DropdownMenuContent align="end">
                <DropdownMenuItem disabled>
                  {user.email}
                </DropdownMenuItem>
                <DropdownMenuSeparator />
<<<<<<< HEAD
=======
                <DropdownMenuItem onClick={() => router.push('/profiles')}>
                  <User className="mr-2 h-4 w-4" />
                  Profile
                </DropdownMenuItem>
>>>>>>> 479aadca
                <DropdownMenuItem onClick={() => router.push("/dashboard")}>
                  <BarChart3 className="mr-2 h-4 w-4" />
                  Dashboard
                </DropdownMenuItem>
                <DropdownMenuItem onClick={handleSignOut}>
                  <LogOut className="mr-2 h-4 w-4" />
                  Sign Out
                </DropdownMenuItem>
              </DropdownMenuContent>
            </DropdownMenu>
          ) : (
            <Button 
              variant="outline" 
              onClick={() => router.push("/login")}
              className="h-9"
            >
              Sign In
            </Button>
          )}
        </div>
      </div>
    </div>
  );
};

export default Header;<|MERGE_RESOLUTION|>--- conflicted
+++ resolved
@@ -46,13 +46,10 @@
                   {user.email}
                 </DropdownMenuItem>
                 <DropdownMenuSeparator />
-<<<<<<< HEAD
-=======
                 <DropdownMenuItem onClick={() => router.push('/profiles')}>
                   <User className="mr-2 h-4 w-4" />
                   Profile
                 </DropdownMenuItem>
->>>>>>> 479aadca
                 <DropdownMenuItem onClick={() => router.push("/dashboard")}>
                   <BarChart3 className="mr-2 h-4 w-4" />
                   Dashboard
