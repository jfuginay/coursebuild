import { useState, useRef, useCallback } from 'react';
import { Card, CardContent, CardDescription, CardHeader, CardTitle } from '@/components/ui/card';
import { Button } from '@/components/ui/button';
import { Alert, AlertDescription } from '@/components/ui/alert';
import { Badge } from '@/components/ui/badge';
import { CheckCircle, XCircle, Play, ThumbsUp, ThumbsDown } from 'lucide-react';
import VideoOverlayQuestion from '@/components/visual/VideoOverlayQuestion';
import MatchingQuestion from '@/components/visual/MatchingQuestion';
import SequencingQuestion from '@/components/visual/SequencingQuestion';
import { useAuth } from '@/contexts/AuthContext';
import { parseCorrectAnswer, isAnswerCorrect } from '@/utils/questionHelpers';

interface Question {
  id?: string;
  question: string;
  type: string;
  options?: string[] | string; // Can be array or JSON string
  correct?: number; // Legacy support from feature branch
  correct_answer: number; // Index for multiple choice, 1/0 for true/false
  explanation: string;
  timestamp: number;
  visual_context?: string;
  frame_timestamp?: number; // For video overlay timing
  bounding_boxes?: any[];
  detected_objects?: any[];
  matching_pairs?: any[];
  sequence_items?: string[];
  requires_video_overlay?: boolean;
  video_overlay?: boolean;
}

interface QuestionOverlayProps {
  question: Question;
  onAnswer: (correct: boolean, selectedAnswer?: string) => void;
  onContinue: () => void;
  isVisible: boolean;
  player?: any; // YouTube player instance
  courseId?: string; // For progress tracking
  segmentIndex?: number; // For progress tracking
  isInline?: boolean; // Render inline instead of as overlay
  onAuthRequired?: () => void; // Callback when authentication is required
  freeQuestionsRemaining?: number; // Number of free questions left for unauthenticated users
}

export default function QuestionOverlay({ 
  question, 
  onAnswer, 
  onContinue, 
  isVisible,
  player,
  courseId,
  segmentIndex,
  isInline = false,
  onAuthRequired,
  freeQuestionsRemaining
}: QuestionOverlayProps) {
  const { user, supabase } = useAuth();
  const [selectedAnswer, setSelectedAnswer] = useState<number | null>(null);
  const [showExplanation, setShowExplanation] = useState(false);
  const [isCorrect, setIsCorrect] = useState(false);
  const [hasAnswered, setHasAnswered] = useState(false);
  const [rating, setRating] = useState<number>(0); // 0 = no rating, 1 = thumbs up, -1 = thumbs down
  const ratingRef = useRef<number>(0); // Store immediate rating value to avoid async state issues
  const debounce = <T extends (...args: any[]) => void>(fn: T, delay = 50) => {
    let timer: NodeJS.Timeout;
    return (...args: Parameters<T>) => {
      clearTimeout(timer);
      timer = setTimeout(() => fn(...args), delay);
    };
  };
  
  // Debounced function to commit rating changes to state
  const commitRating = useCallback(
    debounce((newRating: number) => {
      setRating(newRating);
    }, 50),
    []
  );
  
  // Toggle thumb rating and update both ref and state
  const toggleThumb = useCallback((thumbValue: -1 | 1) => {
    const newRating = ratingRef.current === thumbValue ? 0 : thumbValue;
    ratingRef.current = newRating;
    commitRating(newRating);
  }, [commitRating]);
  
  
  // Define trackProgress function before it's used
  const trackProgress = async (questionAnswered: boolean, isCorrect: boolean) => {
    if (!user || !supabase || !courseId || segmentIndex === undefined) return;

    try {
      const { data: { session } } = await supabase.auth.getSession();
      if (!session) return;

      await fetch('/api/user/progress', {
        method: 'POST',
        headers: {
          'Content-Type': 'application/json',
          'Authorization': `Bearer ${session.access_token}`
        },
        body: JSON.stringify({
          courseId,
          segmentIndex,
          segmentTitle: `Segment ${segmentIndex + 1}`,
          questionId: question.id,
          selectedAnswer: selectedAnswer,
          isCorrect,
          timeSpent: 0, // Default to 0 since we're not tracking start time here
          explanationViewed: showExplanation
        })
      });
    } catch (error) {
      console.error('Failed to track progress:', error);
    }
  };

  // Handle skipping a question
  const handleSkip = async () => {
    // Check if user needs to authenticate (same as handleSubmit)
    if (!user && freeQuestionsRemaining !== undefined && freeQuestionsRemaining <= 0) {
      if (onAuthRequired) {
        onAuthRequired();
        return;
      }
    }

    // If user is authenticated, try to save the skip to database
    if (user && supabase && question.id) {
      try {
        const { data: { session } } = await supabase.auth.getSession();
        if (session) {
          // Mirror handleSubmit functionality with comprehensive data
          const skipPayload = {
            course_id: courseId,
            question_id: question.id,
            selected_answer: null, // No answer selected
            response_text: 'skipped',
            is_correct: null, // Skipped questions have null correctness
            points_earned: 0,
            max_points: 1,
            is_skipped: true,
            attempt_number: 1,
            is_final_attempt: true,
            response_time_ms: null, // Could track time if needed
            rating: ratingRef.current // Use ref to get immediate value
          };
          
          console.log('🚀 Frontend sending SKIP data:', {
            is_skipped: skipPayload.is_skipped,
            rating: skipPayload.rating,
            ratingState: rating,
            ratingRef: ratingRef.current,
            question_id: skipPayload.question_id,
            course_id: skipPayload.course_id
          });
          
          await fetch('/api/user-question-responses', {
            method: 'POST',
            headers: {
              'Content-Type': 'application/json',
              'Authorization': `Bearer ${session.access_token}`
            },
            body: JSON.stringify(skipPayload)
          });

          // Track progress for authenticated users
          await trackProgress(true, false); // Track as answered but incorrect
        }
      } catch (error) {
        console.error('Failed to record skipped question:', error);
        // Don't return here - still allow continuing even if tracking fails
      }
    }

    // Always allow skipping regardless of authentication status
    setHasAnswered(true);
    setShowExplanation(false); // Don't show explanation for skipped questions
    onAnswer(false, 'skipped');
    onContinue();
  };

  if (!isVisible) return null;

  // Debug logging for all questions
  console.log('🎯 QuestionOverlay received question:', {
    id: question.id,
    type: question.type,
    hasOptions: !!question.options,
    optionsLength: Array.isArray(question.options) ? question.options.length : 'not array',
    hasBoundingBoxes: !!question.bounding_boxes,
    boundingBoxCount: question.bounding_boxes?.length || 0,
    hasDetectedObjects: !!question.detected_objects,
    detectedObjectsCount: question.detected_objects?.length || 0,
    hasFrameTimestamp: !!question.frame_timestamp,
    hasPlayer: !!player,
    requiresVideoOverlay: question.requires_video_overlay
  });

  // Handle video overlay questions - check for bounding boxes and video overlay capability
  const hasValidBoundingBoxes = question.bounding_boxes && question.bounding_boxes.length > 0;
  const hasValidDetectedObjects = question.detected_objects && question.detected_objects.length > 0;
  const isVideoOverlayQuestion = question.requires_video_overlay || 
    (hasValidBoundingBoxes && question.frame_timestamp) ||
    (question.type === 'hotspot' && (hasValidBoundingBoxes || hasValidDetectedObjects)); // Only show hotspot if it has interactive elements

  // Log if hotspot question is being filtered out
  if (question.type === 'hotspot' && !hasValidBoundingBoxes && !hasValidDetectedObjects) {
    console.warn('⚠️ Invalid hotspot question reached component - this should have been filtered at API level:', {
      questionId: question.id,
      boundingBoxCount: question.bounding_boxes?.length || 0,
      detectedObjectsCount: question.detected_objects?.length || 0
    });
    return null;
  }
  
  if (isVideoOverlayQuestion && player) {
    console.log('🎬 Rendering video overlay question:', {
      questionId: question.id,
      frameTimestamp: question.frame_timestamp,
      boundingBoxCount: question.bounding_boxes?.length || 0,
      timestamp: question.timestamp,
      type: question.type,
      isHotspot: question.type === 'hotspot',
      requiresVideoOverlay: question.requires_video_overlay,
      hasValidBoundingBoxes: hasValidBoundingBoxes,
      isInline: isInline
    });
    
    // Video overlay questions always need to be overlaid on the video, even when isInline is true
    return (
      <div className="fixed inset-0 z-50">
        {/* Dim overlay to focus attention */}
        <div className="absolute inset-0 bg-black/50 backdrop-blur-sm pointer-events-none animate-fade-in" />
        
        {/* Question UI positioned at bottom - not covering video */}
        <div className="absolute bottom-0 left-0 right-0 p-4 pointer-events-auto animate-slide-up">
          <div className="max-w-4xl mx-auto">
            <VideoOverlayQuestion
              question={question.question}
              frameTimestamp={question.frame_timestamp || question.timestamp}
              boundingBoxes={(question.bounding_boxes || []).map((box, index) => ({
                id: box.id || `box-${index}`,
                label: box.label || 'Element',
                x: box.x || 0,
                y: box.y || 0,
                width: box.width || 0.1,
                height: box.height || 0.1,
                isCorrectAnswer: box.isCorrectAnswer || false,
                confidenceScore: box.confidenceScore || 0.5
              }))}
              explanation={question.explanation}
              player={player}
              onAnswer={async (isCorrect, selectedBox) => {
                const selectedAnswer = selectedBox ? `${selectedBox.label || 'Element'} (${selectedBox.x}, ${selectedBox.y})` : 'hotspot-interaction';
                onAnswer(isCorrect, selectedAnswer);
                setHasAnswered(true);
                setShowExplanation(true);
                await trackProgress(true, isCorrect);
              }}
              showAnswer={hasAnswered}
              disabled={hasAnswered}
            />
            {hasAnswered && (
              <div className="mt-4 flex justify-center">
                <Button onClick={onContinue} className="flex items-center gap-2">
                  <Play className="h-4 w-4" />
                  Continue Video
                </Button>
              </div>
            )}
            {!hasAnswered && (
              <div className="mt-4 flex justify-between items-center">
                <Button variant="outline" onClick={handleSkip}>
                  Skip Question
                </Button>
                <div></div>
              </div>
            )}
          </div>
        </div>
      </div>
    );
  }

  // Handle matching questions
  if (question.matching_pairs && question.matching_pairs.length > 0) {
    console.log('🔗 Rendering matching question:', {
      questionId: question.id,
      matchingPairs: question.matching_pairs,
      pairsCount: question.matching_pairs.length
    });
    
    const matchingContent = (
      <div className="w-full">
        <MatchingQuestion
          question={question.question}
          pairs={question.matching_pairs.map((pair, index) => ({
            id: `pair-${index}`,
            left: {
              id: `left-${index}`,
              content: pair.left || 'Item',
              type: 'text' as const
            },
            right: {
              id: `right-${index}`,
              content: pair.right || 'Match',
              type: 'text' as const
            }
          }))}
          explanation={question.explanation}
          onAnswer={async (isCorrect, userMatches) => {
            console.log('🎯 Matching question answered:', { isCorrect, questionId: question.id });
            const selectedAnswer = userMatches ? JSON.stringify(userMatches) : 'matching-answer';
            onAnswer(isCorrect, selectedAnswer);
            setHasAnswered(true);
            setShowExplanation(true);
            await trackProgress(true, isCorrect);
          }}
          showAnswer={hasAnswered}
          disabled={hasAnswered}
        />
        {hasAnswered && (
          <div className="mt-4 flex justify-center">
            <Button onClick={onContinue} className="flex items-center gap-2">
              <Play className="h-4 w-4" />
              Continue Video
            </Button>
          </div>
        )}
        {!hasAnswered && (
          <div className="mt-4 flex justify-between items-center">
            <Button variant="outline" onClick={handleSkip}>
              Skip Question
            </Button>
            <div></div>
          </div>
        )}
      </div>
    );

    if (isInline) {
      return matchingContent;
    }

    return (
      <div className="fixed inset-0 bg-black/80 backdrop-blur-sm z-50 flex items-center justify-center p-4 animate-fade-in">
        <div className="w-full max-w-4xl mx-auto animate-scale-in">
          {matchingContent}
        </div>
      </div>
    );
  }

  // Handle sequencing questions
  if (question.sequence_items && question.sequence_items.length > 0) {
    console.log('🔄 Rendering sequencing question:', {
      questionId: question.id,
      sequenceItems: question.sequence_items,
      itemsCount: question.sequence_items.length
    });
    
    const sequencingContent = (
      <div className="w-full">
        <SequencingQuestion
          question={question.question}
          items={question.sequence_items}
          explanation={question.explanation}
          onAnswer={async (isCorrect, userOrder) => {
            console.log('🎯 Sequencing question answered:', { isCorrect, questionId: question.id });
            const selectedAnswer = userOrder ? userOrder.join(' → ') : 'sequencing-answer';
            onAnswer(isCorrect, selectedAnswer);
            setHasAnswered(true);
            setShowExplanation(true);
            await trackProgress(true, isCorrect);
          }}
          showAnswer={hasAnswered}
          disabled={hasAnswered}
        />
        {hasAnswered && (
          <div className="mt-4 flex justify-center">
            <Button onClick={onContinue} className="flex items-center gap-2">
              <Play className="h-4 w-4" />
              Continue Video
            </Button>
          </div>
        )}
        {!hasAnswered && (
          <div className="mt-4 flex justify-between items-center">
            <Button variant="outline" onClick={handleSkip}>
              Skip Question
            </Button>
            <div></div>
          </div>
        )}
      </div>
    );

    if (isInline) {
      return sequencingContent;
    }

    return (
      <div className="fixed inset-0 bg-black/80 backdrop-blur-sm z-50 flex items-center justify-center p-4 animate-fade-in">
        <div className="w-full max-w-4xl mx-auto animate-scale-in">
          {sequencingContent}
        </div>
      </div>
    );
  }

  // Parse options - handle both array and JSON string formats
  const parseOptions = (options: string[] | string): string[] => {
    if (Array.isArray(options)) {
      return options;
    }
    
    if (typeof options === 'string') {
      try {
        const parsed = JSON.parse(options);
        return Array.isArray(parsed) ? parsed : [options];
      } catch (e) {
        // If parsing fails, treat as a single option
        return [options];
      }
    }
    
    return [];
  };

  const parsedOptions = parseOptions(question.options || []);
  
  // Handle true/false questions that might not have options set
  const finalOptions = parsedOptions.length === 0 && (question.type === 'true-false' || question.type === 'true_false') 
    ? ['True', 'False'] 
    : parsedOptions;

  const handleAnswerSelect = (index: number) => {
    if (showExplanation) return;
    setSelectedAnswer(index);
  };

  const handleSubmit = async () => {
    if (selectedAnswer === null) return;

    // Check if user needs to authenticate
    if (!user && freeQuestionsRemaining !== undefined && freeQuestionsRemaining <= 0) {
      if (onAuthRequired) {
        onAuthRequired();
        return;
      }
    }

    // Use the helper function to parse correct_answer properly
    const correctIndex = question.correct !== undefined 
      ? question.correct 
      : parseCorrectAnswer(question.correct_answer, question.type);

    const correct = selectedAnswer === correctIndex;
    setIsCorrect(correct);
    setShowExplanation(true);
    setHasAnswered(true);
    
    // Send the response with rating to the API
    if (user && supabase && question.id) {
      try {
        const { data: { session } } = await supabase.auth.getSession();
        if (session) {
          const selectedAnswerText = finalOptions[selectedAnswer] || `Option ${selectedAnswer + 1}`;
          const submitPayload = {
            course_id: courseId,
            question_id: question.id,
            selected_answer: selectedAnswer,
            response_text: selectedAnswerText,
            is_correct: correct,
            points_earned: correct ? 1 : 0,
            max_points: 1,
            is_skipped: false,
            attempt_number: 1,
            is_final_attempt: true,
            response_time_ms: null,
            rating: ratingRef.current // Use ref to get immediate value
          };
          
          console.log('🚀 Frontend sending SUBMIT data:', {
            is_skipped: submitPayload.is_skipped,
            rating: submitPayload.rating,
            ratingState: rating,
            ratingRef: ratingRef.current,
            question_id: submitPayload.question_id,
            course_id: submitPayload.course_id,
            is_correct: submitPayload.is_correct,
            selected_answer: submitPayload.selected_answer
          });
          
          await fetch('/api/user-question-responses', {
            method: 'POST',
            headers: {
              'Content-Type': 'application/json',
              'Authorization': `Bearer ${session.access_token}`
            },
            body: JSON.stringify(submitPayload)
          });
        }
      } catch (error) {
        console.error('Failed to record question response:', error);
      }
    }
    
    await trackProgress(true, correct);
    // Pass the selected answer text
    const selectedAnswerText = finalOptions[selectedAnswer] || `Option ${selectedAnswer + 1}`;
    onAnswer(correct, selectedAnswerText);
  };

  const handleContinue = () => {
    setSelectedAnswer(null);
    setShowExplanation(false);
    setIsCorrect(false);
    setHasAnswered(false);
    setRating(0); // Reset rating for next question
    ratingRef.current = 0; // Reset ref as well
    onContinue();
  };

  const correctIndex = question.correct !== undefined 
    ? question.correct 
    : parseCorrectAnswer(question.correct_answer, question.type);

  const formatTimestamp = (seconds: number) => {
    const minutes = Math.floor(seconds / 60);
    const remainingSeconds = seconds % 60;
    return `${minutes}:${remainingSeconds.toString().padStart(2, '0')}`;
  };

  // Handle hotspot questions without player (fallback)
  if (question.type === 'hotspot' && !player && (hasValidBoundingBoxes || hasValidDetectedObjects)) {
    console.log('🔍 Hotspot question detected but no player available - showing error with continue option');
    const hotspotErrorCard = (
      <Card className={isInline ? "w-full" : "w-full max-w-2xl mx-auto border-2 border-primary/50 shadow-xl"}>
        <CardHeader className="relative">
          <div className="absolute -top-3 -right-3 flex items-center gap-2">
            <div className="animate-pulse">
              <div className="h-3 w-3 bg-primary rounded-full" />
            </div>
            <Badge className="bg-primary text-primary-foreground">Answer to Continue</Badge>
          </div>
          <div className="flex items-center justify-between">
            <CardTitle className="text-lg">Hotspot Question</CardTitle>
            <Badge variant="secondary" className="text-xs">
              {formatTimestamp(question.timestamp)}
            </Badge>
          </div>
        </CardHeader>
        <CardContent className="space-y-6">
          <div>
            <p className="text-lg font-medium mb-4">{question.question}</p>
            <p className="text-sm text-muted-foreground">
              This is a hotspot question that requires video interaction. Please ensure the video player is loaded.
            </p>
          </div>
          <div className="flex justify-end">
            <Button onClick={onContinue} className="flex items-center gap-2">
              <Play className="h-4 w-4" />
              Continue Video
            </Button>
          </div>
        </CardContent>
      </Card>
    );

    if (isInline) {
      return hotspotErrorCard;
    }

    return (
      <div className="fixed inset-0 bg-black/80 backdrop-blur-sm z-50 flex items-center justify-center p-4">
        {hotspotErrorCard}
      </div>
    );
  }

  // Handle case where no options are available
  if (finalOptions.length === 0) {
    const errorCard = (
      <Card className={isInline ? "w-full" : "w-full max-w-2xl mx-auto border-2 border-primary/50 shadow-xl"}>
        <CardHeader className="relative">
          <div className="absolute -top-3 -right-3 flex items-center gap-2">
            <div className="animate-pulse">
              <div className="h-3 w-3 bg-primary rounded-full" />
            </div>
            <Badge className="bg-primary text-primary-foreground">Answer to Continue</Badge>
          </div>
          <div className="flex items-center justify-between">
            <CardTitle className="text-lg">Question Error</CardTitle>
            <Badge variant="secondary" className="text-xs">
              {formatTimestamp(question.timestamp)}
            </Badge>
          </div>
        </CardHeader>
        <CardContent className="space-y-6">
          <div>
            <p className="text-lg font-medium mb-4">{question.question}</p>
            <p className="text-sm text-muted-foreground">
              No answer options available for this question.
            </p>
          </div>
          <div className="flex justify-end">
            <Button onClick={handleContinue} className="flex items-center gap-2">
              <Play className="h-4 w-4" />
              Continue Video
            </Button>
          </div>
        </CardContent>
      </Card>
    );

    if (isInline) {
      return errorCard;
    }

    return (
      <div className="fixed inset-0 bg-black/80 backdrop-blur-sm z-50 flex items-center justify-center p-4">
        {errorCard}
      </div>
    );
  }

  // Standard multiple choice / true-false question UI
  const questionCard = (
<<<<<<< HEAD
    <Card className={isInline ? "w-full" : "w-full max-w-2xl mx-auto border-2 border-primary/50 shadow-xl"}>
      <CardHeader className="relative">
        <div className="absolute -top-3 -right-3 flex items-center gap-2">
          <div className="animate-pulse">
            <div className="h-3 w-3 bg-primary rounded-full" />
          </div>
          <Badge className="bg-primary text-primary-foreground">Answer to Continue</Badge>
        </div>
        <CardTitle className="text-lg">Interactive Question</CardTitle>
      </CardHeader>
      <CardContent className="space-y-6 pt-2">
=======
    <Card className={isInline ? "w-full relative" : "w-full max-w-2xl mx-auto relative"}>
      {/* Rating buttons positioned at top right */}
      <div className="absolute top-4 right-4 flex gap-2 z-0">
        <button
          onClick={() => toggleThumb(1)}
          className={`p-2 rounded-lg transition-colors ${
            rating === 1 
              ? 'bg-green-100 text-green-600 dark:bg-green-900/20 dark:text-green-400' 
              : 'bg-gray-100 text-gray-500 hover:bg-gray-200 dark:bg-gray-800 dark:text-gray-400 dark:hover:bg-gray-700'
          }`}
          title="Thumbs up"
        >
          <ThumbsUp className="h-4 w-4" />
        </button>
        <button
          onClick={() => toggleThumb(-1)}
          className={`p-2 rounded-lg transition-colors ${
            rating === -1 
              ? 'bg-red-100 text-red-600 dark:bg-red-900/20 dark:text-red-400' 
              : 'bg-gray-100 text-gray-500 hover:bg-gray-200 dark:bg-gray-800 dark:text-gray-400 dark:hover:bg-gray-700'
          }`}
          title="Thumbs down"
        >
          <ThumbsDown className="h-4 w-4" />
        </button>
      </div>
      
      <CardContent className="space-y-6 pt-6">
>>>>>>> 7116c8bd
        {/* Show free questions remaining banner for unauthenticated users */}
        {!user && freeQuestionsRemaining !== undefined && freeQuestionsRemaining > 0 && (
          <div className="bg-amber-50 dark:bg-amber-950/20 border border-amber-200 dark:border-amber-800 rounded-lg p-3 text-center">
            <p className="text-sm text-amber-800 dark:text-amber-200">
              {freeQuestionsRemaining} free {freeQuestionsRemaining === 1 ? 'question' : 'questions'} remaining. Sign up to access all course content!
            </p>
          </div>
        )}
        
        <div>
          <p className="text-lg font-medium mb-4">{question.question}</p>
          
          <div className="space-y-3">
            {finalOptions.map((option, index) => {
              const isThisCorrect = index === correctIndex;
              const isSelected = selectedAnswer === index;
              
              let buttonClass = "w-full text-left p-4 rounded-lg border transition-all duration-200 ";
              
              if (showExplanation) {
                if (isThisCorrect) {
                  buttonClass += "bg-green-50 border-green-200 text-green-800 dark:bg-green-950/20 dark:border-green-800";
                } else if (isSelected && !isThisCorrect) {
                  buttonClass += "bg-red-50 border-red-200 text-red-800 dark:bg-red-950/20 dark:border-red-800";
                } else {
                  buttonClass += "bg-muted/50 border-border opacity-60";
                }
              } else {
                if (isSelected) {
                  buttonClass += "border-primary bg-primary/10";
                } else {
                  buttonClass += "bg-background border-border hover:bg-muted/50 cursor-pointer hover:border-primary/50";
                }
              }

              return (
                <button
                  key={index}
                  onClick={() => handleAnswerSelect(index)}
                  disabled={showExplanation}
                  className={buttonClass}
                >
                  <div className="flex items-center justify-between">
                    <span>{option}</span>
                    {showExplanation && isThisCorrect && (
                      <CheckCircle className="h-5 w-5 text-green-500" />
                    )}
                    {showExplanation && isSelected && !isThisCorrect && (
                      <XCircle className="h-5 w-5 text-red-500" />
                    )}
                  </div>
                </button>
              );
            })}
          </div>
        </div>

        {showExplanation && (
          <Alert className={`${isCorrect ? 'border-green-500' : 'border-red-500'}`}>
            <AlertDescription>
              <strong className={isCorrect ? 'text-green-600' : 'text-red-600'}>
                {isCorrect ? 'Correct!' : 'Not quite right.'}
              </strong>
              <p className="mt-2">{question.explanation}</p>
            </AlertDescription>
          </Alert>
        )}

        <div className="flex justify-between items-center gap-3 pt-4">
          <div className="flex gap-3">
            {!showExplanation && (
              <Button variant="outline" onClick={handleSkip}>
                Skip Question
              </Button>
            )}
          </div>
          
          <div className="flex gap-3">
            {!showExplanation ? (
              <Button
                onClick={handleSubmit}
                disabled={selectedAnswer === null}
              >
                Submit Answer
              </Button>
            ) : (
              <Button onClick={handleContinue} className="flex items-center gap-2">
                <Play className="h-4 w-4" />
                Continue Watching
              </Button>
            )}
          </div>
        </div>
      </CardContent>
    </Card>
  );

  // Return inline or overlay based on isInline prop
  if (isInline) {
    return questionCard;
  }

  return (
    <div className="fixed inset-0 bg-black/80 backdrop-blur-sm z-50 flex items-center justify-center p-4 animate-fade-in">
      <div className="animate-scale-in">
        {questionCard}
      </div>
    </div>
  );
}<|MERGE_RESOLUTION|>--- conflicted
+++ resolved
@@ -628,19 +628,6 @@
 
   // Standard multiple choice / true-false question UI
   const questionCard = (
-<<<<<<< HEAD
-    <Card className={isInline ? "w-full" : "w-full max-w-2xl mx-auto border-2 border-primary/50 shadow-xl"}>
-      <CardHeader className="relative">
-        <div className="absolute -top-3 -right-3 flex items-center gap-2">
-          <div className="animate-pulse">
-            <div className="h-3 w-3 bg-primary rounded-full" />
-          </div>
-          <Badge className="bg-primary text-primary-foreground">Answer to Continue</Badge>
-        </div>
-        <CardTitle className="text-lg">Interactive Question</CardTitle>
-      </CardHeader>
-      <CardContent className="space-y-6 pt-2">
-=======
     <Card className={isInline ? "w-full relative" : "w-full max-w-2xl mx-auto relative"}>
       {/* Rating buttons positioned at top right */}
       <div className="absolute top-4 right-4 flex gap-2 z-0">
@@ -669,7 +656,6 @@
       </div>
       
       <CardContent className="space-y-6 pt-6">
->>>>>>> 7116c8bd
         {/* Show free questions remaining banner for unauthenticated users */}
         {!user && freeQuestionsRemaining !== undefined && freeQuestionsRemaining > 0 && (
           <div className="bg-amber-50 dark:bg-amber-950/20 border border-amber-200 dark:border-amber-800 rounded-lg p-3 text-center">
