--- conflicted
+++ resolved
@@ -95,88 +95,16 @@
     resolver: zodResolver(courseGenerationSchema)
   });
 
+  // Check for URL parameter on load
+  useEffect(() => {
+    if (router.query.url) {
+      const urlParam = router.query.url as string;
+      // Auto-fill the form with the URL parameter
+      reset({ youtubeUrl: urlParam });
+    }
+  }, [router.query.url, reset]);
+
   const generateCourse = async (data: CourseGenerationFormData, useEnhanced: boolean = false) => {
-    setIsLoading(true);
-    setError(null);
-    setGeneratingStatus('Analyzing video content...');
-    
-    // Clear any existing timeouts
-    timeoutRefs.current.forEach(timeout => clearTimeout(timeout));
-    timeoutRefs.current = [];
-
-    try {
-      // Simulate status updates
-      const statusUpdates = [
-        { delay: 2000, message: 'Extracting video transcript...' },
-        { delay: 4000, message: 'Identifying key concepts...' },
-        { delay: 6000, message: 'Generating interactive questions...' },
-        { delay: 8000, message: 'Creating visual elements...' },
-        { delay: 10000, message: 'Finalizing course structure...' }
-      ];
-      
-      statusUpdates.forEach(({ delay, message }) => {
-        const timeout = setTimeout(() => {
-          setGeneratingStatus(message);
-        }, delay);
-        timeoutRefs.current.push(timeout);
-      });
-
-      const response = await fetch('/api/analyze-video', {
-        method: 'POST',
-        headers: {
-          'Content-Type': 'application/json',
-        },
-        body: JSON.stringify({
-          youtubeUrl: data.youtubeUrl,
-          useEnhanced: useEnhanced,
-        }),
-      });
-
-      if (!response.ok) {
-        const errorData = await response.json();
-        throw new Error(errorData.error || 'Failed to generate course');
-      }
-
-      const result: ApiResponse = await response.json();
-      
-      if (result.success) {
-        toast.success('Course generated successfully!');
-        reset();
-        
-<<<<<<< HEAD
-        // Store the data in sessionStorage instead of URL
-        sessionStorage.setItem('courseData', JSON.stringify(result.data));
-        sessionStorage.setItem('youtubeUrl', data.youtubeUrl);
-        
-        // Navigate with clean URL
-        router.push('/create');
-=======
-        // Navigate to create page with course data
-        router.push({
-          pathname: '/create',
-          query: {
-            data: JSON.stringify(result.data),
-            youtubeUrl: data.youtubeUrl,
-            courseId: result.course_id
-          }
-        });
->>>>>>> 6055dbd2
-      } else {
-        throw new Error('Failed to generate course');
-      }
-    } catch (err) {
-      const errorMessage = err instanceof Error ? err.message : 'An unexpected error occurred';
-      setError(errorMessage);
-      toast.error(errorMessage);
-    } finally {
-      setIsLoading(false);
-      // Clear all timeouts when done
-      timeoutRefs.current.forEach(timeout => clearTimeout(timeout));
-      timeoutRefs.current = [];
-    }
-  };
-
-  const handleGenerateCourse = async (data: CourseGenerationFormData) => {
     setIsLoading(true);
     setError(null);
     setGeneratingStatus('Analyzing video content...');
@@ -211,7 +139,7 @@
         // Keep default facts if fetch fails
       }
 
-      // Status updates for the course generation process
+      // Simulate status updates
       const statusUpdates = [
         { delay: 2000, message: 'Extracting video transcript...' },
         { delay: 4000, message: 'Identifying key concepts...' },
@@ -227,52 +155,70 @@
         timeoutRefs.current.push(timeout);
       });
 
-      // Don't create the interval here - it's handled by the useEffect
-
       const response = await fetch('/api/analyze-video', {
         method: 'POST',
         headers: {
           'Content-Type': 'application/json',
         },
-        body: JSON.stringify({ youtubeUrl: data.youtubeUrl }),
+        body: JSON.stringify({
+          youtubeUrl: data.youtubeUrl,
+          useEnhanced: useEnhanced,
+        }),
       });
 
-      // Tip rotation is handled by useEffect
-
       if (!response.ok) {
-        throw new Error('Failed to analyze video');
+        const errorData = await response.json();
+        throw new Error(errorData.error || 'Failed to generate course');
       }
 
-      const result = await response.json();
-
+      const result: ApiResponse = await response.json();
+      
       if (result.success) {
         toast.success('Course generated successfully!');
         reset();
         
-        // Store the data in sessionStorage instead of URL
-        sessionStorage.setItem('courseData', JSON.stringify(result.data));
-        sessionStorage.setItem('youtubeUrl', data.youtubeUrl);
-        
-        // Navigate with clean URL
-        router.push('/create');
+        // Try main branch approach first (with courseId)
+        if (result.course_id) {
+          // Navigate to create page with course data and courseId
+          router.push({
+            pathname: '/create',
+            query: {
+              data: JSON.stringify(result.data),
+              youtubeUrl: data.youtubeUrl,
+              courseId: result.course_id
+            }
+          });
+        } else {
+          // Fallback to sessionStorage approach (feature branch compatibility)
+          sessionStorage.setItem('courseData', JSON.stringify(result.data));
+          sessionStorage.setItem('youtubeUrl', data.youtubeUrl);
+          
+          // Navigate with clean URL
+          router.push('/create');
+        }
       } else {
-        throw new Error(result.error || 'Failed to generate course');
+        throw new Error('Failed to generate course');
       }
     } catch (err) {
-      console.error('Error generating course:', err);
-      setError(err instanceof Error ? err.message : 'An unexpected error occurred');
-      toast.error('Failed to generate course. Please try again.');
+      const errorMessage = err instanceof Error ? err.message : 'An unexpected error occurred';
+      setError(errorMessage);
+      toast.error(errorMessage);
     } finally {
       setIsLoading(false);
-      setGeneratingStatus('');
-      // Clear any remaining timeouts
+      // Clear all timeouts when done
       timeoutRefs.current.forEach(timeout => clearTimeout(timeout));
       timeoutRefs.current = [];
     }
   };
-  const handleGenerateCoursePro = (data: CourseGenerationFormData) => generateCourse(data, true);
-
-<<<<<<< HEAD
+
+  const handleGenerateCourse = async (data: CourseGenerationFormData) => {
+    await generateCourse(data, false);
+  };
+
+  const handleGenerateCoursePro = async (data: CourseGenerationFormData) => {
+    await generateCourse(data, true);
+  };
+
   // Cleanup on unmount
   useEffect(() => {
     return () => {
@@ -286,22 +232,17 @@
       const interval = setInterval(() => {
         setCurrentTipIndex((prev) => (prev + 1) % tips.length);
       }, 4000);
-=======
+      
+      return () => clearInterval(interval);
+    }
+  }, [isLoading, tips.length]);
+
   return (
     <>
       <Head>
         <title>CourseBuilder - Transform YouTube Videos into Interactive Courses</title>
       </Head>
-      <div className="min-h-screen bg-gradient-to-b from-background to-muted/20">
-        <Header />
->>>>>>> 6055dbd2
-      
-      return () => clearInterval(interval);
-    }
-  }, [isLoading, tips.length]);
-
-  return (
-    <>
+
       {/* Show loading screen when generating */}
       {isLoading ? (
         <div className="min-h-screen bg-gradient-to-b from-background to-muted/20">
@@ -500,10 +441,8 @@
                         disabled={isLoading}
                         size="lg"
                       >
-                        <>
-                          <BookOpen className="mr-2 h-4 w-4" />
-                          Generate Course
-                        </>
+                        <BookOpen className="mr-2 h-4 w-4" />
+                        Generate Course
                       </Button>
 
                       <Button 
@@ -514,10 +453,8 @@
                         size="lg"
                         variant="outline"
                       >
-                        <>
-                          <BookOpen className="mr-2 h-4 w-4" />
-                          Generate Course (PRO)
-                        </>
+                        <BookOpen className="mr-2 h-4 w-4" />
+                        Generate Course (PRO)
                       </Button>
                     </div>
                   </form>
@@ -536,12 +473,7 @@
             </div>
           </div>
         </div>
-<<<<<<< HEAD
       )}
-=======
-      </div>
-    </div>
->>>>>>> 6055dbd2
     </>
   );
 }