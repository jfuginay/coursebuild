--- conflicted
+++ resolved
@@ -483,10 +483,6 @@
 
     console.log('✅ Course created:', course.id);
 
-<<<<<<< HEAD
-    // Step 2: Call quiz-generation-v5 service (replacing enhanced-quiz-service)
-    const serviceName = 'quiz-generation-v5';
-=======
     // Step 2: Check cache if enabled
     if (useCache) {
       const cachedCourse = await checkCacheForVideo(youtubeUrl, course.id);
@@ -544,9 +540,9 @@
       console.log('⏭️ Cache disabled, proceeding with fresh generation');
     }
 
-    // Step 3: Call quiz-generation-v4 service (replacing enhanced-quiz-service)
-    const serviceName = 'quiz-generation-v4';
->>>>>>> e56d239a
+    // Step 3: Call quiz-generation-v5 service (replacing enhanced-quiz-service)
+    const serviceName = 'quiz-generation-v5';
+
     const edgeResponse = await fetch(
       `${process.env.NEXT_PUBLIC_SUPABASE_URL}/functions/v1/${serviceName}`,
       {
