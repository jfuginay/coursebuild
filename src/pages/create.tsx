--- conflicted
+++ resolved
@@ -337,47 +337,6 @@
                           Interactive Questions ({segment.questions.length}):
                         </h4>
                         <div className="space-y-3">
-<<<<<<< HEAD
-                          {segment.questions.map((question, questionIndex) => (
-                            <div key={questionIndex} className="p-4 bg-muted/30 rounded-lg">
-                              <div className="flex items-center gap-2 mb-2">
-                                <Badge variant="outline" className="text-xs">
-                                  {question.type}
-                                </Badge>
-                                <span className="text-sm font-medium">
-                                  Question {questionIndex + 1}
-                                </span>
-                              </div>
-                              <p className="text-sm mb-2">{question.question}</p>
-                              {question.options && question.options.length > 0 && (
-                                <div className="space-y-1">
-                                  {question.options.map((option, optionIndex) => (
-                                    <div 
-                                      key={optionIndex} 
-                                      className={`text-xs p-2 rounded ${
-                                        question.correct !== undefined && optionIndex === question.correct 
-                                          ? 'bg-primary/10 border border-primary/20' 
-                                          : 'bg-background'
-                                      }`}
-                                    >
-                                      {String.fromCharCode(65 + optionIndex)}. {option}
-                                      {question.correct !== undefined && optionIndex === question.correct && (
-                                        <CheckCircle className="inline h-3 w-3 ml-2 text-primary" />
-                                      )}
-                                    </div>
-                                  ))}
-                                </div>
-                              )}
-                              {question.visual_question_type && (
-                                <div className="mt-2 text-xs text-muted-foreground">
-                                  <strong>Visual Type:</strong> {question.visual_question_type}
-                                  {question.has_visual_asset && ' (Interactive)'}
-                                </div>
-                              )}
-                              {question.explanation && (
-                                <div className="mt-2 text-xs text-muted-foreground">
-                                  <strong>Explanation:</strong> {question.explanation}
-=======
                           {segment.questions.map((question, questionIndex) => {
                             const questionId = question.id || `${segmentIndex}-${questionIndex}`;
                             const questionStatus = questionStatuses[questionId] || 'pending';
@@ -398,6 +357,16 @@
                                     <span className="text-sm font-medium">
                                       Question {questionIndex + 1}
                                     </span>
+                                    {question.visual_question_type && (
+                                      <Badge variant="secondary" className="text-xs bg-blue-100 text-blue-800">
+                                        {question.visual_question_type}
+                                      </Badge>
+                                    )}
+                                    {question.has_visual_asset && (
+                                      <Badge variant="secondary" className="text-xs bg-purple-100 text-purple-800">
+                                        Interactive
+                                      </Badge>
+                                    )}
                                     {questionStatus === 'accepted' && (
                                       <Badge variant="default" className="text-xs bg-green-100 text-green-800">
                                         Accepted
@@ -429,26 +398,31 @@
                                       </Button>
                                     </div>
                                   )}
->>>>>>> c1d24302
                                 </div>
                                 <p className="text-sm mb-2">{question.question}</p>
-                                {question.options.length > 0 && (
+                                {question.options && question.options.length > 0 && (
                                   <div className="space-y-1">
                                     {question.options.map((option, optionIndex) => (
                                       <div 
                                         key={optionIndex} 
                                         className={`text-xs p-2 rounded ${
-                                          optionIndex === question.correct 
+                                          question.correct !== undefined && optionIndex === question.correct 
                                             ? 'bg-primary/10 border border-primary/20' 
                                             : 'bg-background'
                                         }`}
                                       >
                                         {String.fromCharCode(65 + optionIndex)}. {option}
-                                        {optionIndex === question.correct && (
+                                        {question.correct !== undefined && optionIndex === question.correct && (
                                           <CheckCircle className="inline h-3 w-3 ml-2 text-primary" />
                                         )}
                                       </div>
                                     ))}
+                                  </div>
+                                )}
+                                {question.visual_question_type && (
+                                  <div className="mt-2 text-xs text-muted-foreground">
+                                    <strong>Visual Type:</strong> {question.visual_question_type}
+                                    {question.has_visual_asset && ' (Interactive)'}
                                   </div>
                                 )}
                                 {question.explanation && (
