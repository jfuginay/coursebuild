import { useState, useEffect, useRef } from 'react';
import { useRouter } from 'next/router';
import { Card, CardContent, CardDescription, CardHeader, CardTitle } from '@/components/ui/card';
import { Button } from '@/components/ui/button';
import { Badge } from '@/components/ui/badge';
import { Alert, AlertDescription } from '@/components/ui/alert';
import { Dialog, DialogContent, DialogDescription, DialogHeader, DialogTitle, DialogFooter } from '@/components/ui/dialog';
import { Skeleton } from '@/components/ui/skeleton';
import { Progress } from '@/components/ui/progress';
import { Clock, BookOpen, HelpCircle, ArrowLeft, Lock, CheckCircle, XCircle, ChevronRight, Play, Pause, ExternalLink } from 'lucide-react';
import Header from '@/components/Header';
import QuestionOverlay from '@/components/QuestionOverlay';
import CourseCurriculumCard from '@/components/CourseCurriculumCard';

// TypeScript interfaces
interface Question {
  id: string;
  question: string;
  type: string;
  options: string[];
  correct: number;
  correct_answer: number; // Index for multiple choice, 1/0 for true/false
  explanation: string;
  timestamp: number; // in seconds
  visual_context?: string;
  frame_timestamp?: number;
  bounding_boxes?: any[];
  detected_objects?: any[];
  matching_pairs?: any[];
  sequence_items?: string[];
  requires_video_overlay?: boolean;
  video_overlay?: boolean;
  bounding_box_count?: number;
}

interface Segment {
  title: string;
  timestamp: string;
  timestampSeconds: number;
  concepts: string[];
  questions: Question[];
}

interface CourseData {
  title: string;
  description: string;
  duration: string;
  videoId: string;
  segments: Segment[];
}

interface Course {
  id: string;
  title: string;
  description: string;
  youtube_url: string;
  created_at: string;
  published: boolean;
}

interface YTPlayer {
  playVideo: () => void;
  pauseVideo: () => void;
  getCurrentTime: () => number;
  getDuration: () => number;
  getPlayerState: () => number;
  seekTo: (seconds: number) => void;
}

// YouTube Player API types
declare global {
  interface Window {
    YT: {
      Player: new (elementId: string, config: any) => YTPlayer;
      PlayerState: {
        PLAYING: number;
        PAUSED: number;
        ENDED: number;
      };
    };
    onYouTubeIframeAPIReady: () => void;
  }
}

export default function CoursePreviewPage() {
  const router = useRouter();
  const { id } = router.query;
  const [course, setCourse] = useState<Course | null>(null);
  const [courseData, setCourseData] = useState<CourseData | null>(null);
  const [isLoading, setIsLoading] = useState(true);
  const [error, setError] = useState<string | null>(null);
  
  // Video player state
  const [player, setPlayer] = useState<YTPlayer | null>(null);
  const playerRef = useRef<YTPlayer | null>(null);
  const intervalRef = useRef<NodeJS.Timeout | null>(null);
  const [isVideoReady, setIsVideoReady] = useState(false);
  const [isPlaying, setIsPlaying] = useState(false);
  const [currentTime, setCurrentTime] = useState(0);
  const [duration, setDuration] = useState(0);
  
  // Question state
  const [showQuestion, setShowQuestion] = useState(false);
  const [currentSegmentIndex, setCurrentSegmentIndex] = useState<number | null>(null);
  const [currentQuestionIndex, setCurrentQuestionIndex] = useState(0);
  const [answeredQuestions, setAnsweredQuestions] = useState<Set<string>>(new Set());
  const [correctAnswers, setCorrectAnswers] = useState<number>(0);
  const [showLoginModal, setShowLoginModal] = useState(false);
  const [questionResults, setQuestionResults] = useState<Record<string, boolean>>({}); // Track right/wrong
  const [expandedExplanations, setExpandedExplanations] = useState<Set<string>>(new Set()); // Track which explanations are shown
  
  // Free segments limit (first 2 segments with questions)
  const FREE_SEGMENTS_LIMIT = 2;
  const FREE_QUESTIONS_LIMIT = 3; // Total questions across free segments

  // Convert timestamp string to seconds
  const timestampToSeconds = (timestamp: string): number => {
    const parts = timestamp.split(':').map(Number);
    if (parts.length === 3) {
      return parts[0] * 3600 + parts[1] * 60 + parts[2];
    } else if (parts.length === 2) {
      return parts[0] * 60 + parts[1];
    }
    return 0;
  };

  const initializePlayer = () => {
    console.log('Initializing player - YT available:', !!window.YT, 'videoId:', courseData?.videoId);
    if (!window.YT || !courseData?.videoId) {
      console.log('Cannot initialize - missing YT or videoId');
      return;
    }

    // Check if the element exists
    const element = document.getElementById('youtube-player');
    if (!element) {
      console.error('YouTube player element not found');
      return;
    }

    console.log('Creating YouTube player with videoId:', courseData.videoId);
    const newPlayer = new window.YT.Player('youtube-player', {
      videoId: courseData.videoId,
      playerVars: {
        autoplay: 0,
        controls: 1,
        disablekb: 0,
        enablejsapi: 1,
        modestbranding: 1,
        playsinline: 1,
        rel: 0,
      },
      events: {
        onReady: (event: any) => {
          console.log('Player ready');
          setPlayer(event.target);
          playerRef.current = event.target;
          setIsVideoReady(true);
          setDuration(event.target.getDuration());
        },
        onStateChange: (event: any) => {
          if (event.data === window.YT.PlayerState.PLAYING) {
            setIsPlaying(true);
            startTimeTracking();
          } else if (event.data === window.YT.PlayerState.PAUSED) {
            setIsPlaying(false);
            stopTimeTracking();
          }
        },
      },
    });
  };

  const startTimeTracking = () => {
    if (intervalRef.current) clearInterval(intervalRef.current);
    
    intervalRef.current = setInterval(() => {
      if (playerRef.current) {
        const time = playerRef.current.getCurrentTime();
        const totalDuration = playerRef.current.getDuration();
        setCurrentTime(time);
        setDuration(totalDuration);
      }
    }, 100); // Check every 100ms for smooth question timing
  };

  const stopTimeTracking = () => {
    if (intervalRef.current) {
      clearInterval(intervalRef.current);
      intervalRef.current = null;
    }
  };

  const checkForQuestions = () => {
    if (!courseData || showQuestion || !playerRef.current) return;

    // Don't show questions in the first 10 seconds to let the video start
    if (currentTime < 10) return;

    // Check each individual question's timestamp
    courseData.segments.forEach((segment, segmentIndex) => {
      segment.questions.forEach((question, questionIndex) => {
        // Create a unique identifier for this question
        const questionId = `${segmentIndex}-${questionIndex}`;
        
        // Check if we're within 0.5 seconds of this question's timestamp
        // and haven't answered it yet
        if (Math.abs(currentTime - question.timestamp) < 0.5 && !answeredQuestions.has(questionId)) {
          console.log('🎯 Triggering question:', {
            questionId,
            type: question.type,
            timestamp: question.timestamp,
            currentTime,
            hasVisualData: !!(question.bounding_boxes?.length || question.matching_pairs?.length),
            requiresVideoOverlay: question.requires_video_overlay
          });
          
          // Pause the video and show this specific question
          playerRef.current?.pauseVideo();
          setCurrentSegmentIndex(segmentIndex);
          setCurrentQuestionIndex(questionIndex);
          setShowQuestion(true);
        }
      });
    });
  };

  const fetchCourse = async () => {
    try {
      setIsLoading(true);
      setError(null);
      
      console.log('Fetching course with id:', id);
      
      // Fetch course data
      const courseResponse = await fetch(`/api/course/${id}`);
      const courseData = await courseResponse.json();
      console.log('Course data:', courseData);

      if (!courseData.success) {
        setError(courseData.error || 'Failed to fetch course');
        return;
      }

      setCourse(courseData.course);
      const videoId = extractVideoId(courseData.course.youtube_url);

      // Fetch real questions from the API
      const questionsResponse = await fetch(`/api/course/${id}/questions`);
      const questionsData = await questionsResponse.json();
      console.log('Questions data:', questionsData);

      if (questionsData.success && questionsData.questions.length > 0) {
        // Filter out questions with null options (except visual questions) and very early questions
        const validQuestions = questionsData.questions.filter((q: any) => 
          (q.options !== null || q.type === 'hotspot' || q.type === 'matching' || q.type === 'sequencing') && q.timestamp >= 10
        );
        
        // Enhanced function to handle true/false questions
        const processQuestionOptions = (question: any): any => {
          let options = question.options || [];
          
          // For true/false questions, ensure we have the correct options
          if ((!options || options.length === 0) && (question.type === 'true-false' || question.type === 'true_false')) {
            options = ['True', 'False'];
          }
          
          return {
            ...question,
            options: options
          };
        };
        
        // Group questions into segments based on timestamp ranges
        const segments: any[] = [];
        const sortedQuestions = validQuestions.sort((a: any, b: any) => a.timestamp - b.timestamp);
        
        let currentSegment: any = {
          title: "Introduction",
          timestamp: formatTimestamp(0),
          timestampSeconds: 0,
          concepts: [],
          questions: []
        };
        
        sortedQuestions.forEach((q: any, index: number) => {
          // Create new segment every 3-4 questions or significant time gap (> 5 minutes)
          if (index > 0 && (index % 3 === 0 || q.timestamp - sortedQuestions[index - 1].timestamp > 300)) {
            if (currentSegment.questions.length > 0) {
              segments.push(currentSegment);
            }
            currentSegment = {
              title: `Section ${segments.length + 1}`,
              timestamp: formatTimestamp(q.timestamp),
              timestampSeconds: q.timestamp,
              concepts: [],
              questions: []
            };
          }
          
          // Process question and add to current segment
          const processedQuestion = processQuestionOptions(q);
          currentSegment.questions.push({
            id: processedQuestion.id || `question-${index}`,
            question: processedQuestion.question,
            type: processedQuestion.type || 'multiple-choice',
            options: processedQuestion.options, // Now properly handled for true/false
            correct: parseInt(processedQuestion.correct_answer) || 0,
            correct_answer: parseInt(processedQuestion.correct_answer) || 0,
            explanation: processedQuestion.explanation,
            timestamp: processedQuestion.timestamp,
            visual_context: processedQuestion.visual_context,
            frame_timestamp: processedQuestion.frame_timestamp,
            bounding_boxes: processedQuestion.bounding_boxes || [],
            detected_objects: processedQuestion.detected_objects || [],
            matching_pairs: processedQuestion.matching_pairs || [],
            sequence_items: processedQuestion.sequence_items || [],
            requires_video_overlay: processedQuestion.requires_video_overlay || false,
            video_overlay: processedQuestion.video_overlay || false,
            bounding_box_count: processedQuestion.bounding_box_count || 0
          });
          
          // Extract concepts from visual context if available
          if (processedQuestion.visual_context && currentSegment.concepts.length < 3) {
            const concept = processedQuestion.visual_context.substring(0, 50).replace(/[^a-zA-Z0-9\s]/g, '').trim();
            if (concept && !currentSegment.concepts.includes(concept)) {
              currentSegment.concepts.push(concept);
            }
          }
        });
        
        // Add the last segment
        if (currentSegment.questions.length > 0) {
          segments.push(currentSegment);
        }
        
        // Update segment titles based on content
        segments.forEach((segment, index) => {
          if (index === 0) {
            segment.title = "Introduction to Vectors";
          } else if (segment.questions.some((q: any) => q.question.toLowerCase().includes('scalar'))) {
            segment.title = "Scalars vs Vectors";
          } else if (segment.questions.some((q: any) => q.question.toLowerCase().includes('coordinate'))) {
            segment.title = "Coordinate Systems";
          } else if (segment.questions.some((q: any) => q.question.toLowerCase().includes('tensor'))) {
            segment.title = "Tensors and Applications";
          }
        });
        
        // Debug visual questions
        const allProcessedQuestions = segments.flatMap(s => s.questions);
        const visualQuestions = allProcessedQuestions.filter(q => 
          q.type === 'hotspot' || q.type === 'matching' || q.type === 'sequencing' || q.requires_video_overlay
        );
        console.log('🎬 Preview page - processed visual questions:', visualQuestions.length);
        if (visualQuestions.length > 0) {
          console.log('🖼️ Sample visual question:', visualQuestions[0]);
        }
        
        setCourseData({
          title: courseData.course.title,
          description: courseData.course.description,
          duration: "Variable", // Duration depends on video
          videoId: videoId,
          segments: segments
        });
      } else {
        // Fallback if no questions found
        setCourseData({
          title: courseData.course.title,
          description: courseData.course.description,
          duration: "Variable",
          videoId: videoId,
          segments: []
        });
      }

    } catch (err) {
      setError('Error loading course');
      console.error('Error fetching course:', err);
    } finally {
      setIsLoading(false);
    }
  };

  // Helper function to format timestamp
  const formatTimestamp = (seconds: number): string => {
    const minutes = Math.floor(seconds / 60);
    const secs = Math.floor(seconds % 60);
    return `${minutes.toString().padStart(2, '0')}:${secs.toString().padStart(2, '0')}`;
  };

  const extractVideoId = (url: string): string => {
    const patterns = [
      /(?:youtube\.com\/watch\?v=|youtu\.be\/|youtube\.com\/embed\/)([^&\n?#]+)/,
      /youtube\.com\/watch\?.*v=([^&\n?#]+)/
    ];
    
    for (const pattern of patterns) {
      const match = url.match(pattern);
      if (match) {
        return match[1];
      }
    }
    return '';
  };

  const handleContinue = () => {
    if (currentSegmentIndex === null || currentQuestionIndex === null) return;

    // Mark this specific question as answered
    const questionId = `${currentSegmentIndex}-${currentQuestionIndex}`;
    setAnsweredQuestions(new Set(Array.from(answeredQuestions).concat(questionId)));
    
    // Check if this is beyond the free limit
    const totalAnsweredQuestions = answeredQuestions.size + 1;
    if (totalAnsweredQuestions >= FREE_QUESTIONS_LIMIT) {
      setShowLoginModal(true);
      return;
    }
    
    // Reset question state
    setShowQuestion(false);
    
    // Resume video
    playerRef.current?.playVideo();
  };

  const handleLogin = () => {
    localStorage.setItem('courseProgress', JSON.stringify({
      courseId: id,
      currentTime,
      answeredQuestions: Array.from(answeredQuestions),
      correctAnswers
    }));
    
    router.push(`/login?returnUrl=/course/${id}`);
  };

  const handleSignup = () => {
    localStorage.setItem('courseProgress', JSON.stringify({
      courseId: id,
      currentTime,
      answeredQuestions: Array.from(answeredQuestions),
      correctAnswers
    }));
    
    router.push(`/signup?returnUrl=/course/${id}`);
  };

  const handleBackToHome = () => {
    router.push('/');
  };

  // useEffect hooks after all function definitions
  useEffect(() => {
    console.log('Preview page - id:', id, 'router ready:', router.isReady);
    if (id && router.isReady) {
      fetchCourse();
    }
  }, [id, router.isReady]);

  useEffect(() => {
    // Load YouTube iframe API
    if (!window.YT) {
      const script = document.createElement('script');
      script.src = 'https://www.youtube.com/iframe_api';
      script.async = true;
      document.body.appendChild(script);

      window.onYouTubeIframeAPIReady = () => {
        console.log('YouTube API loaded');
        // Try to initialize player if we already have video ID
        if (courseData?.videoId && !player) {
          setTimeout(() => {
            initializePlayer();
          }, 100);
        }
      };
    } else if (courseData?.videoId && !player) {
      // If YT API is already loaded, initialize immediately
      setTimeout(() => {
        initializePlayer();
      }, 100);
    }

    return () => {
      if (intervalRef.current) {
        clearInterval(intervalRef.current);
      }
    };
  }, [courseData?.videoId]);

  useEffect(() => {
    if (player && courseData) {
      checkForQuestions();
    }
  }, [currentTime, courseData, answeredQuestions]);

  // Get all questions for progress calculation
  const getAllQuestions = () => {
    if (!courseData) return [];
    return courseData.segments.flatMap(segment => segment.questions);
  };

  const allQuestions = getAllQuestions();
  const progressPercentage = duration > 0 ? (currentTime / duration) * 100 : 0;

  // Show loading state while router is preparing or data is loading
  if (!router.isReady || isLoading) {
    return (
      <div className="min-h-screen bg-gradient-to-b from-background to-muted/20">
        <Header />
        <div className="container mx-auto px-4 py-8">
          <div className="max-w-4xl mx-auto space-y-8">
            <Button variant="ghost" className="mb-4">
              <ArrowLeft className="mr-2 h-4 w-4" />
              Back to Home
            </Button>
            
            <div className="text-center space-y-4">
              <Skeleton className="h-12 w-3/4 mx-auto" />
              <Skeleton className="h-6 w-1/2 mx-auto" />
            </div>
            
            <Card>
              <CardContent className="p-6">
                <Skeleton className="aspect-video w-full" />
              </CardContent>
            </Card>
          </div>
        </div>
      </div>
    );
  }

  if (error || !course || !courseData) {
    return (
      <div className="min-h-screen bg-gradient-to-b from-background to-muted/20">
        <Header />
        <div className="container mx-auto px-4 py-8">
          <div className="max-w-4xl mx-auto space-y-8">
            <Button variant="ghost" onClick={handleBackToHome} className="mb-4">
              <ArrowLeft className="mr-2 h-4 w-4" />
              Back to Home
            </Button>
            
            <Alert variant="destructive">
              <AlertDescription>{error || 'Course not found'}</AlertDescription>
            </Alert>
          </div>
        </div>
      </div>
    );
  }

  return (
    <div className="min-h-screen bg-gradient-to-b from-background to-muted/20">
      <Header />
      
      <div className="container mx-auto px-4 py-8">
        <div className="max-w-4xl mx-auto space-y-8">
          {/* Back Button */}
          <Button variant="ghost" onClick={handleBackToHome} className="mb-4">
            <ArrowLeft className="mr-2 h-4 w-4" />
            Back to Home
          </Button>

          {/* Course Header */}
          <div className="text-center space-y-4">
            <Badge 
              className="mb-2"
              style={{ backgroundColor: '#F5F3FF', color: '#8B5CF6' }}
            >
              Free Preview - First {FREE_QUESTIONS_LIMIT} Interactive Questions
            </Badge>
            <h1 className="text-3xl font-bold tracking-tight lg:text-4xl">
              {courseData.title}
            </h1>
            <p className="text-lg text-muted-foreground max-w-2xl mx-auto">
              {courseData.description}
            </p>
            
            {/* Course Stats */}
            <div className="flex items-center justify-center gap-6 text-sm text-muted-foreground">
              <div className="flex items-center gap-2">
                <BookOpen className="h-4 w-4" />
                {allQuestions.length} Questions
              </div>
              <div className="flex items-center gap-2">
                <CheckCircle className="h-4 w-4" />
                {correctAnswers}/{answeredQuestions.size} Correct
              </div>
              {duration > 0 && (
                <div className="flex items-center gap-2">
                  <Clock className="h-4 w-4" />
                  {formatTimestamp(duration)}
                </div>
              )}
            </div>
          </div>

          {/* Video Player */}
          <Card>
            <CardHeader>
              <CardTitle className="flex items-center gap-2">
                <Play className="h-5 w-5" />
                Interactive Video Course
              </CardTitle>
              <CardDescription>
                Watch the video and answer questions as they appear
              </CardDescription>
            </CardHeader>
            <CardContent className="space-y-4">
              <div className="aspect-video bg-muted rounded-lg overflow-hidden">
                <div id="youtube-player" className="w-full h-full" />
              </div>
              
              {/* Progress Bar */}
              {isVideoReady && duration > 0 && (
                <div className="space-y-3 px-2">
                  <div className="flex justify-between text-sm text-muted-foreground">
                    <span>{formatTimestamp(currentTime)}</span>
                    <span>{formatTimestamp(duration)}</span>
                  </div>
                  
                  {/* Progress bar with contained markers */}
                  <div className="relative">
                    <Progress value={progressPercentage} className="h-2" />
                    
                    {/* Question markers positioned relative to progress bar */}
                    <div className="absolute top-0 left-0 right-0 h-2">
                      {courseData.segments.flatMap((segment, segmentIndex) => 
                        segment.questions.map((question, questionIndex) => {
                          const position = Math.min(Math.max((question.timestamp / duration) * 100, 0.5), 99.5);
                          const questionId = `${segmentIndex}-${questionIndex}`;
                          const isAnswered = answeredQuestions.has(questionId);
                          return (
                            <div
                              key={questionId}
                              className={`absolute top-0 w-3 h-3 rounded-full transform -translate-x-1/2 -translate-y-0.5 border-2 border-background shadow-sm ${
                                isAnswered ? 'bg-green-500' : 'bg-primary'
                              }`}
                              style={{ left: `${position}%` }}
                              title={`Question at ${formatTimestamp(question.timestamp)}`}
                            />
                          );
                        })
                      )}
                    </div>
                  </div>
                </div>
              )}

              {/* External Link */}
              <div className="flex justify-center">
                <Button 
                  variant="outline" 
                  size="sm"
                  onClick={() => window.open(course.youtube_url, '_blank')}
                >
                  <ExternalLink className="mr-2 h-4 w-4" />
                  Watch on YouTube
                </Button>
              </div>
            </CardContent>
          </Card>

          {/* Progress Summary */}
          {allQuestions.length > 0 && (
            <Card>
              <CardHeader>
                <CardTitle className="text-lg">Learning Progress</CardTitle>
              </CardHeader>
              <CardContent>
                <div className="grid grid-cols-1 md:grid-cols-3 gap-4 text-center">
                  <div>
                    <div className="text-2xl font-bold text-primary">
                      {answeredQuestions.size}
                    </div>
                    <div className="text-sm text-muted-foreground">
                      Questions Answered
                    </div>
                  </div>
                  <div>
                    <div className="text-2xl font-bold text-green-600">
                      {correctAnswers}
                    </div>
                    <div className="text-sm text-muted-foreground">
                      Correct Answers
                    </div>
                  </div>
                  <div>
                    <div className="text-2xl font-bold text-blue-600">
                      {answeredQuestions.size > 0 ? Math.round((correctAnswers / answeredQuestions.size) * 100) : 0}%
                    </div>
                    <div className="text-sm text-muted-foreground">
                      Accuracy
                    </div>
                  </div>
                </div>
              </CardContent>
            </Card>
          )}

          {/* Course Curriculum Card */}
<<<<<<< HEAD
          <CourseCurriculumCard
            courseData={courseData}
            answeredQuestions={answeredQuestions}
            questionResults={questionResults}
            expandedExplanations={expandedExplanations}
            setExpandedExplanations={setExpandedExplanations}
            setShowLoginModal={setShowLoginModal}
            freeQuestionsLimit={FREE_QUESTIONS_LIMIT}
            formatTimestamp={formatTimestamp}
          />
=======
          {courseData.segments.length > 0 && (
            <Card>
              <CardHeader>
                <div className="flex items-center justify-between">
                  <CardTitle className="text-lg">Course Curriculum</CardTitle>
                  <Badge variant="secondary" className="text-xs">
                    {Math.min(answeredQuestions.size, FREE_QUESTIONS_LIMIT)} of {FREE_QUESTIONS_LIMIT} free questions
                  </Badge>
                </div>
                <CardDescription>
                  Complete questions to reveal the curriculum
                </CardDescription>
              </CardHeader>
              <CardContent>
                <div className="space-y-3">
                  {courseData.segments.flatMap((segment, segmentIndex) => 
                    segment.questions.map((question, questionIndex) => {
                      const questionId = `${segmentIndex}-${questionIndex}`;
                      const isAnswered = answeredQuestions.has(questionId);
                      const isCorrect = questionResults[questionId];
                      const isExpanded = expandedExplanations.has(questionId);
                      const globalQuestionIndex = courseData.segments
                        .slice(0, segmentIndex)
                        .reduce((acc, seg) => acc + seg.questions.length, 0) + questionIndex;
                      const isFreeQuestion = globalQuestionIndex < FREE_QUESTIONS_LIMIT;
                      const isLocked = !isFreeQuestion;

                      return (
                        <div
                          key={questionId}
                          className={`relative p-4 rounded-lg border transition-all ${
                            isAnswered 
                              ? isCorrect 
                                ? 'bg-green-50/50 border-green-200' 
                                : 'bg-red-50/50 border-red-200'
                              : isLocked
                              ? 'bg-muted/30 border-muted'
                              : 'bg-background border-border'
                          }`}
                        >
                          <div className="flex items-start gap-3">
                            <div className="flex-shrink-0 mt-0.5">
                              {isAnswered ? (
                                isCorrect ? (
                                  <CheckCircle className="h-5 w-5 text-green-600" />
                                ) : (
                                  <XCircle className="h-5 w-5 text-red-600" />
                                )
                              ) : isLocked ? (
                                <Lock className="h-5 w-5 text-muted-foreground" />
                              ) : (
                                <div className="h-5 w-5 rounded-full border-2 border-muted-foreground" />
                              )}
                            </div>
                            
                            <div className="flex-1 space-y-1">
                              <div className="flex items-center gap-2">
                                <span className="text-xs text-muted-foreground">
                                  {formatTimestamp(question.timestamp)}
                                </span>
                                {question.type && question.type !== 'multiple-choice' && (
                                  <Badge variant="outline" className="text-xs">
                                    {question.type === 'true-false' ? 'True/False' : 
                                     question.type === 'hotspot' ? 'Hotspot' :
                                     question.type === 'matching' ? 'Matching' :
                                     question.type === 'sequencing' ? 'Sequence' :
                                     question.type}
                                  </Badge>
                                )}
                                {isAnswered && (
                                  <Badge 
                                    variant="outline" 
                                    className={`text-xs ${
                                      isCorrect 
                                        ? 'bg-green-100 text-green-700 border-green-300' 
                                        : 'bg-red-100 text-red-700 border-red-300'
                                    }`}
                                  >
                                    {isCorrect ? 'Correct' : 'Incorrect'}
                                  </Badge>
                                )}
                                {isLocked && (
                                  <Badge variant="outline" className="text-xs">
                                    Premium
                                  </Badge>
                                )}
                              </div>
                              
                              <div className={`text-sm ${isLocked && !isAnswered ? 'relative' : ''}`}>
                                {isAnswered ? (
                                  <>
                                    <p className="font-medium">{question.question}</p>
                                    {isAnswered && (
                                      <button
                                        onClick={() => {
                                          if (isExpanded) {
                                            setExpandedExplanations(prev => {
                                              const next = new Set(prev);
                                              next.delete(questionId);
                                              return next;
                                            });
                                          } else {
                                            setExpandedExplanations(prev => new Set(prev).add(questionId));
                                          }
                                        }}
                                        className="text-xs text-primary hover:underline mt-1"
                                      >
                                        {isExpanded ? 'Hide' : 'Show'} explanation
                                      </button>
                                    )}
                                    {isExpanded && (
                                      <div className="mt-2 p-3 bg-background rounded-md border">
                                        <p className="text-sm text-muted-foreground">
                                          {question.explanation}
                                        </p>
                                      </div>
                                    )}
                                  </>
                                ) : isLocked ? (
                                  <>
                                    <p className="font-medium blur-sm select-none">
                                      {question.question}
                                    </p>
                                    <button
                                      onClick={() => setShowLoginModal(true)}
                                      className="absolute inset-0 flex items-center justify-center bg-background/50 backdrop-blur-[2px] rounded hover:bg-background/60 transition-colors"
                                    >
                                      <div className="flex items-center gap-2 text-xs text-muted-foreground">
                                        <Lock className="h-3 w-3" />
                                        <span className="underline">Sign up to unlock</span>
                                      </div>
                                    </button>
                                  </>
                                ) : (
                                  <p className="text-muted-foreground italic">
                                    Complete the video to reveal this question
                                  </p>
                                )}
                              </div>
                            </div>
                          </div>
                        </div>
                      );
                    })
                  )}
                </div>
                
                {allQuestions.length > FREE_QUESTIONS_LIMIT && (
                  <div className="mt-6 p-4 bg-primary/5 rounded-lg border border-primary/20">
                    <div className="flex items-center justify-between">
                      <div>
                        <p className="text-sm font-medium">
                          🎓 Unlock {allQuestions.length - FREE_QUESTIONS_LIMIT} more questions
                        </p>
                        <p className="text-xs text-muted-foreground mt-1">
                          Get full access to all course content
                        </p>
                      </div>
                      <Button 
                        size="sm" 
                        onClick={() => setShowLoginModal(true)}
                      >
                        Sign Up
                      </Button>
                    </div>
                  </div>
                )}
              </CardContent>
            </Card>
          )}
>>>>>>> cfd11cbc
        </div>
      </div>

      {/* Question Overlay */}
      {showQuestion && currentSegmentIndex !== null && (
        <QuestionOverlay
          question={courseData.segments[currentSegmentIndex].questions[currentQuestionIndex]}
          onAnswer={(correct) => {
            const questionId = `${currentSegmentIndex}-${currentQuestionIndex}`;
            setQuestionResults(prev => ({ ...prev, [questionId]: correct }));
            if (correct) {
              setCorrectAnswers(correctAnswers + 1);
            }
          }}
          onContinue={handleContinue}
          isVisible={showQuestion}
          player={player}
        />
      )}

      {/* Login Modal */}
      <Dialog open={showLoginModal} onOpenChange={setShowLoginModal}>
        <DialogContent className="sm:max-w-md">
          <DialogHeader>
            <DialogTitle>Ready to Continue Learning?</DialogTitle>
            <DialogDescription>
              You've completed the free preview! Sign up or log in to:
            </DialogDescription>
          </DialogHeader>
          <div className="space-y-3 my-4">
            <div className="flex items-center gap-2">
              <CheckCircle className="h-5 w-5 text-green-500" />
              <span>Access all course segments</span>
            </div>
            <div className="flex items-center gap-2">
              <CheckCircle className="h-5 w-5 text-green-500" />
              <span>Track your complete progress</span>
            </div>
            <div className="flex items-center gap-2">
              <CheckCircle className="h-5 w-5 text-green-500" />
              <span>Get personalized recommendations</span>
            </div>
            <div className="flex items-center gap-2">
              <CheckCircle className="h-5 w-5 text-green-500" />
              <span>Earn certificates</span>
            </div>
          </div>
          <DialogFooter className="flex-col gap-2 sm:flex-col">
            <Button 
              onClick={handleSignup}
              className="w-full"
              style={{ backgroundColor: '#8B5CF6' }}
            >
              Sign Up Free
            </Button>
            <Button 
              onClick={handleLogin}
              variant="outline"
              className="w-full"
            >
              I Already Have an Account
            </Button>
          </DialogFooter>
        </DialogContent>
      </Dialog>
    </div>
  );
}<|MERGE_RESOLUTION|>--- conflicted
+++ resolved
@@ -704,7 +704,6 @@
           )}
 
           {/* Course Curriculum Card */}
-<<<<<<< HEAD
           <CourseCurriculumCard
             courseData={courseData}
             answeredQuestions={answeredQuestions}
@@ -715,178 +714,6 @@
             freeQuestionsLimit={FREE_QUESTIONS_LIMIT}
             formatTimestamp={formatTimestamp}
           />
-=======
-          {courseData.segments.length > 0 && (
-            <Card>
-              <CardHeader>
-                <div className="flex items-center justify-between">
-                  <CardTitle className="text-lg">Course Curriculum</CardTitle>
-                  <Badge variant="secondary" className="text-xs">
-                    {Math.min(answeredQuestions.size, FREE_QUESTIONS_LIMIT)} of {FREE_QUESTIONS_LIMIT} free questions
-                  </Badge>
-                </div>
-                <CardDescription>
-                  Complete questions to reveal the curriculum
-                </CardDescription>
-              </CardHeader>
-              <CardContent>
-                <div className="space-y-3">
-                  {courseData.segments.flatMap((segment, segmentIndex) => 
-                    segment.questions.map((question, questionIndex) => {
-                      const questionId = `${segmentIndex}-${questionIndex}`;
-                      const isAnswered = answeredQuestions.has(questionId);
-                      const isCorrect = questionResults[questionId];
-                      const isExpanded = expandedExplanations.has(questionId);
-                      const globalQuestionIndex = courseData.segments
-                        .slice(0, segmentIndex)
-                        .reduce((acc, seg) => acc + seg.questions.length, 0) + questionIndex;
-                      const isFreeQuestion = globalQuestionIndex < FREE_QUESTIONS_LIMIT;
-                      const isLocked = !isFreeQuestion;
-
-                      return (
-                        <div
-                          key={questionId}
-                          className={`relative p-4 rounded-lg border transition-all ${
-                            isAnswered 
-                              ? isCorrect 
-                                ? 'bg-green-50/50 border-green-200' 
-                                : 'bg-red-50/50 border-red-200'
-                              : isLocked
-                              ? 'bg-muted/30 border-muted'
-                              : 'bg-background border-border'
-                          }`}
-                        >
-                          <div className="flex items-start gap-3">
-                            <div className="flex-shrink-0 mt-0.5">
-                              {isAnswered ? (
-                                isCorrect ? (
-                                  <CheckCircle className="h-5 w-5 text-green-600" />
-                                ) : (
-                                  <XCircle className="h-5 w-5 text-red-600" />
-                                )
-                              ) : isLocked ? (
-                                <Lock className="h-5 w-5 text-muted-foreground" />
-                              ) : (
-                                <div className="h-5 w-5 rounded-full border-2 border-muted-foreground" />
-                              )}
-                            </div>
-                            
-                            <div className="flex-1 space-y-1">
-                              <div className="flex items-center gap-2">
-                                <span className="text-xs text-muted-foreground">
-                                  {formatTimestamp(question.timestamp)}
-                                </span>
-                                {question.type && question.type !== 'multiple-choice' && (
-                                  <Badge variant="outline" className="text-xs">
-                                    {question.type === 'true-false' ? 'True/False' : 
-                                     question.type === 'hotspot' ? 'Hotspot' :
-                                     question.type === 'matching' ? 'Matching' :
-                                     question.type === 'sequencing' ? 'Sequence' :
-                                     question.type}
-                                  </Badge>
-                                )}
-                                {isAnswered && (
-                                  <Badge 
-                                    variant="outline" 
-                                    className={`text-xs ${
-                                      isCorrect 
-                                        ? 'bg-green-100 text-green-700 border-green-300' 
-                                        : 'bg-red-100 text-red-700 border-red-300'
-                                    }`}
-                                  >
-                                    {isCorrect ? 'Correct' : 'Incorrect'}
-                                  </Badge>
-                                )}
-                                {isLocked && (
-                                  <Badge variant="outline" className="text-xs">
-                                    Premium
-                                  </Badge>
-                                )}
-                              </div>
-                              
-                              <div className={`text-sm ${isLocked && !isAnswered ? 'relative' : ''}`}>
-                                {isAnswered ? (
-                                  <>
-                                    <p className="font-medium">{question.question}</p>
-                                    {isAnswered && (
-                                      <button
-                                        onClick={() => {
-                                          if (isExpanded) {
-                                            setExpandedExplanations(prev => {
-                                              const next = new Set(prev);
-                                              next.delete(questionId);
-                                              return next;
-                                            });
-                                          } else {
-                                            setExpandedExplanations(prev => new Set(prev).add(questionId));
-                                          }
-                                        }}
-                                        className="text-xs text-primary hover:underline mt-1"
-                                      >
-                                        {isExpanded ? 'Hide' : 'Show'} explanation
-                                      </button>
-                                    )}
-                                    {isExpanded && (
-                                      <div className="mt-2 p-3 bg-background rounded-md border">
-                                        <p className="text-sm text-muted-foreground">
-                                          {question.explanation}
-                                        </p>
-                                      </div>
-                                    )}
-                                  </>
-                                ) : isLocked ? (
-                                  <>
-                                    <p className="font-medium blur-sm select-none">
-                                      {question.question}
-                                    </p>
-                                    <button
-                                      onClick={() => setShowLoginModal(true)}
-                                      className="absolute inset-0 flex items-center justify-center bg-background/50 backdrop-blur-[2px] rounded hover:bg-background/60 transition-colors"
-                                    >
-                                      <div className="flex items-center gap-2 text-xs text-muted-foreground">
-                                        <Lock className="h-3 w-3" />
-                                        <span className="underline">Sign up to unlock</span>
-                                      </div>
-                                    </button>
-                                  </>
-                                ) : (
-                                  <p className="text-muted-foreground italic">
-                                    Complete the video to reveal this question
-                                  </p>
-                                )}
-                              </div>
-                            </div>
-                          </div>
-                        </div>
-                      );
-                    })
-                  )}
-                </div>
-                
-                {allQuestions.length > FREE_QUESTIONS_LIMIT && (
-                  <div className="mt-6 p-4 bg-primary/5 rounded-lg border border-primary/20">
-                    <div className="flex items-center justify-between">
-                      <div>
-                        <p className="text-sm font-medium">
-                          🎓 Unlock {allQuestions.length - FREE_QUESTIONS_LIMIT} more questions
-                        </p>
-                        <p className="text-xs text-muted-foreground mt-1">
-                          Get full access to all course content
-                        </p>
-                      </div>
-                      <Button 
-                        size="sm" 
-                        onClick={() => setShowLoginModal(true)}
-                      >
-                        Sign Up
-                      </Button>
-                    </div>
-                  </div>
-                )}
-              </CardContent>
-            </Card>
-          )}
->>>>>>> cfd11cbc
         </div>
       </div>
 
