--- conflicted
+++ resolved
@@ -1,6 +1,5 @@
-import { useState, useEffect, useRef } from 'react';
+import { useState, useEffect, useRef, useMemo } from 'react';
 import { useRouter } from 'next/router';
-<<<<<<< HEAD
 import { Card, CardContent, CardDescription, CardHeader, CardTitle } from '@/components/ui/card';
 import { Button } from '@/components/ui/button';
 import { Badge } from '@/components/ui/badge';
@@ -8,255 +7,20 @@
 import { ArrowLeft, Play, BookOpen, Clock, Users, CheckCircle, ExternalLink, Pause } from 'lucide-react';
 import { Skeleton } from '@/components/ui/skeleton';
 import { Progress } from '@/components/ui/progress';
+import { Dialog, DialogContent, DialogDescription, DialogHeader, DialogTitle, DialogFooter } from '@/components/ui/dialog';
+
+// Component imports
 import Header from '@/components/Header';
 import QuestionOverlay from '@/components/QuestionOverlay';
 import CourseCurriculumCard from '@/components/CourseCurriculumCard';
 import VideoProgressBar from '@/components/VideoProgressBar';
 import TranscriptDisplay from '@/components/TranscriptDisplay';
 import InteractiveVideoPlayer from '@/components/InteractiveVideoPlayer';
-import { RatingModal, CompactStarRating } from '@/components/StarRating';
-import { Dialog, DialogContent, DialogDescription, DialogHeader, DialogTitle, DialogFooter } from '@/components/ui/dialog';
-import { useAuth } from '@/contexts/AuthContext';
-import { useAnalytics } from '@/hooks/useAnalytics';
-import { supabase } from '@/lib/supabase';
-import { useGuidedTour } from '@/hooks/useGuidedTour';
-import { learnerTourSteps } from '@/config/tours';
-import ChatBubble from '@/components/ChatBubble';
-import { CanvasExportDialog } from '@/components/CanvasExportDialog';
-
-// Fallback UI components (in case shadcn/ui imports fail)
-const Card = ({ children, className = '', ...props }: any) => (
-  <div className={`rounded-lg border bg-card text-card-foreground shadow-sm ${className}`} {...props}>
-    {children}
-  </div>
-);
-
-const CardContent = ({ children, className = '', ...props }: any) => (
-  <div className={`p-6 pt-0 ${className}`} {...props}>
-    {children}
-  </div>
-);
-
-const Button = ({ children, onClick, disabled, className = '', variant = 'default', ...props }: any) => (
-  <button
-    onClick={onClick}
-    disabled={disabled}
-    className={`inline-flex items-center justify-center rounded-md text-sm font-medium transition-colors focus-visible:outline-none focus-visible:ring-2 focus-visible:ring-ring focus-visible:ring-offset-2 disabled:opacity-50 disabled:pointer-events-none ring-offset-background ${
-      variant === 'ghost' 
-        ? 'hover:bg-accent hover:text-accent-foreground' 
-        : variant === 'outline'
-        ? 'border border-input hover:bg-accent hover:text-accent-foreground'
-        : 'bg-primary text-primary-foreground hover:bg-primary/90'
-    } h-10 py-2 px-4 ${className}`}
-    {...props}
-  >
-    {children}
-  </button>
-);
-
-const Alert = ({ children, className = '', variant = 'default', ...props }: any) => (
-  <div className={`relative w-full rounded-lg border p-4 ${
-    variant === 'destructive' 
-      ? 'border-destructive/50 text-destructive dark:border-destructive' 
-      : 'border-border'
-  } ${className}`} {...props}>
-    {children}
-  </div>
-);
-
-const AlertDescription = ({ children, className = '', ...props }: any) => (
-  <div className={`text-sm [&_p]:leading-relaxed ${className}`} {...props}>
-    {children}
-  </div>
-);
-
-const Skeleton = ({ className = '', ...props }: any) => (
-  <div className={`animate-pulse rounded-md bg-muted ${className}`} {...props} />
-);
-
-// Fallback component imports (replace with your actual components)
-const Header = () => <header className="border-b p-4">Header Component</header>;
-const QuestionOverlay = (props: any) => <div>Question Overlay Component</div>;
-const CourseCurriculumCard = (props: any) => <div>Course Curriculum Card Component</div>;
-const TranscriptDisplay = (props: any) => <div>Transcript Display Component</div>;
-const InteractiveVideoPlayer = (props: any) => <div>Interactive Video Player Component</div>;
-const ChatBubble = (props: any) => <div>Chat Bubble Component</div>;
-const ProcessingIndicator = (props: any) => <div>Processing Indicator Component</div>;
-const LoginModal = (props: any) => null;
-const NextCourseModal = (props: any) => null;
-const RatingModalWrapper = (props: any) => null;
-const CanvasExportDialog = (props: any) => null;
-
-// Mock hooks (replace with your actual hooks)
-const useAuth = () => ({ user: null, session: null });
-const useAnalytics = () => ({
-  trackRating: () => {},
-  trackCourse: () => {},
-  trackRatingModalShown: () => {},
-  trackRatingModalDismissed: () => {},
-  trackEngagement: () => {},
-  getPlatform: () => 'web'
-});
-const useCourseData = ({ courseId }: { courseId: string | undefined }) => ({
-  course: null,
-  setCourse: () => {},
-  questions: [],
-  setQuestions: () => {},
-  isLoading: false,
-  error: null,
-  isProcessing: false,
-  setIsProcessing: () => {},
-  isSegmented: false,
-  totalSegments: 0,
-  completedSegments: 0,
-  segmentQuestionCounts: {},
-  setSegmentQuestionCounts: () => {},
-  fetchQuestions: () => {},
-  fetchSegmentQuestions: () => {}
-});
-const useRealTimeUpdates = (props: any) => {};
-const useYouTubePlayer = (props: any) => ({
-  player: null,
-  playerRef: { current: null },
-  isVideoReady: false,
-  isYTApiLoaded: false,
-  videoId: '',
-  currentTime: 0,
-  duration: 0
-});
-const useNextCourse = (props: any) => ({
-  nextCourse: null,
-  isLoadingNextCourse: false,
-  showNextCourseModal: false,
-  setShowNextCourseModal: () => {},
-  fetchNextCourse: () => {}
-});
-const useGuidedTour = () => {};
-const hasTourBeenCompleted = () => false;
-const learnerTourSteps = [];
-
-// Types
-interface Course {
-  id: string;
-  title: string;
-  description: string;
-  youtube_url: string;
-  created_at: string;
-  published: boolean;
-  courseId?: string;
-  questionsGenerated?: boolean;
-  questions?: Question[];
-  videoId?: string;
-  averageRating?: number;
-  totalRatings?: number;
-  topic?: string;
-}
-
-interface Question {
-  id: string;
-  question: string;
-  type: string;
-  options: string[];
-  correct: number;
-  correct_answer: number;
-  explanation: string;
-  timestamp: number;
-  visual_context?: string;
-  frame_timestamp?: number;
-  bounding_boxes?: any[];
-  detected_objects?: any[];
-  matching_pairs?: any[];
-  requires_video_overlay?: boolean;
-  video_overlay?: boolean;
-  bounding_box_count?: number;
-  segment_index?: number;
-}
-
-interface Segment {
-  title: string;
-  timestamp: string;
-  timestampSeconds: number;
-  concepts: string[];
-  questions: Question[];
-  isComplete?: boolean;
-}
-
-interface CourseData {
-  title: string;
-  description: string;
-  duration: string;
-  videoId: string;
-  segments: Segment[];
-}
-
-// Utility functions
-const formatTime = (seconds: number): string => {
-  const mins = Math.floor(seconds / 60);
-  const secs = Math.floor(seconds % 60);
-  return `${mins.toString().padStart(2, '0')}:${secs.toString().padStart(2, '0')}`;
-};
-
-const adjustEndOfVideoQuestions = (questions: Question[], duration: number): Question[] => {
-  return questions.map(q => {
-    if (q.timestamp > duration - 5) {
-      return { ...q, timestamp: Math.max(0, duration - 10) };
-    }
-    return q;
-  });
-};
-
-const parseOptions = (options: string[] | string): string[] => {
-  if (Array.isArray(options)) {
-    return options;
-  }
-  
-  if (typeof options === 'string') {
-    try {
-      const parsed = JSON.parse(options);
-      return Array.isArray(parsed) ? parsed : [options];
-    } catch (e) {
-      return [options];
-    }
-  }
-  
-  return [];
-};
-
-const formatUserAnswer = (answer: string, question: Question): string => {
-  return answer;
-};
-
-const formatCorrectAnswer = (question: Question): string => {
-  if (question.type === 'true-false' || question.type === 'true_false') {
-    return question.correct_answer === 0 ? 'True' : 'False';
-  }
-  if (Array.isArray(question.options) && question.correct_answer < question.options.length) {
-    return question.options[question.correct_answer];
-  }
-  return String(question.correct_answer);
-};
-
-// Mock SessionManager
-const SessionManager = {
-  setCurrentCourse: () => {},
-  updateViewingProgress: () => {},
-  completeCourse: () => {},
-  trackQuestionResult: () => {}
-};
-=======
-import { Card, CardContent } from '@/components/ui/card';
-import { Button } from '@/components/ui/button';
-import { Alert, AlertDescription } from '@/components/ui/alert';
-import { ArrowLeft } from 'lucide-react';
-import { Skeleton } from '@/components/ui/skeleton';
-import Header from '@/components/Header';
-import QuestionOverlay from '@/components/QuestionOverlay';
-import CourseCurriculumCard from '@/components/CourseCurriculumCard';
-import TranscriptDisplay from '@/components/TranscriptDisplay';
-import InteractiveVideoPlayer from '@/components/InteractiveVideoPlayer';
 import ChatBubble from '@/components/ChatBubble';
 import ProcessingIndicator from '@/components/ProcessingIndicator';
 import { LoginModal, NextCourseModal, RatingModalWrapper } from '@/components/CourseModals';
+import { CanvasExportDialog } from '@/components/CanvasExportDialog';
+import { RatingModal, CompactStarRating } from '@/components/StarRating';
 
 // Hooks
 import { useAuth } from '@/contexts/AuthContext';
@@ -266,20 +30,19 @@
 import { useYouTubePlayer } from '@/hooks/useYouTubePlayer';
 import { useNextCourse } from '@/hooks/useNextCourse';
 import { useGuidedTour, hasTourBeenCompleted } from '@/hooks/useGuidedTour';
+
+// Utilities and config
 import { learnerTourSteps } from '@/config/tours';
 import { supabase } from '@/lib/supabase';
-
-// Types and utilities
 import { Course, CourseData, Segment, Question } from '@/types/course';
 import { formatTime, adjustEndOfVideoQuestions, parseOptions, formatUserAnswer, formatCorrectAnswer } from '@/utils/courseHelpers';
 import { SessionManager } from '@/utils/sessionManager';
->>>>>>> 92d4cacf
 
 export default function CoursePage() {
- const router = useRouter();
- const { id } = router.query;
- const { user, session } = useAuth();
- const { trackRating, trackCourse, trackRatingModalShown, trackRatingModalDismissed, trackEngagement, getPlatform } = useAnalytics();
+  const router = useRouter();
+  const { id } = router.query;
+  const { user, session } = useAuth();
+  const { trackRating, trackCourse, trackRatingModalShown, trackRatingModalDismissed, trackEngagement, getPlatform } = useAnalytics();
   
   // Course data management
   const {
@@ -301,30 +64,31 @@
   } = useCourseData({ courseId: id as string | undefined });
 
   // Question state
- const [currentQuestionIndex, setCurrentQuestionIndex] = useState(0);
- const [showQuestion, setShowQuestion] = useState(false);
- const [answeredQuestions, setAnsweredQuestions] = useState<Set<number>>(new Set());
- const [skippedQuestions, setSkippedQuestions] = useState<Set<number>>(new Set());
- const [correctAnswers, setCorrectAnswers] = useState(0);
- const [questionResults, setQuestionResults] = useState<Record<string, boolean>>({});
- const [expandedExplanations, setExpandedExplanations] = useState<Set<string>>(new Set());
- const [showLoginModal, setShowLoginModal] = useState(false);
+  const [currentQuestionIndex, setCurrentQuestionIndex] = useState(0);
+  const [showQuestion, setShowQuestion] = useState(false);
+  const [answeredQuestions, setAnsweredQuestions] = useState<Set<number>>(new Set());
+  const [skippedQuestions, setSkippedQuestions] = useState<Set<number>>(new Set());
+  const [correctAnswers, setCorrectAnswers] = useState(0);
+  const [questionResults, setQuestionResults] = useState<Record<string, boolean>>({});
+  const [expandedExplanations, setExpandedExplanations] = useState<Set<string>>(new Set());
+  const [showLoginModal, setShowLoginModal] = useState(false);
   const [isEnrolled, setIsEnrolled] = useState(false);
-  const [isAnswerIncorrect, setIsAnswerIncorrect] = useState(false); // NEW: Track incorrect answers
-  const [lastUserAnswer, setLastUserAnswer] = useState<string>(''); // NEW: Track user's last answer
-  const [hasJustAnswered, setHasJustAnswered] = useState(false); // NEW: Track if user just answered
+  const [isAnswerIncorrect, setIsAnswerIncorrect] = useState(false);
+  const [lastUserAnswer, setLastUserAnswer] = useState<string>('');
+  const [hasJustAnswered, setHasJustAnswered] = useState(false);
+  const [showCanvasExport, setShowCanvasExport] = useState(false);
  
- // Rating state
- const [showRatingModal, setShowRatingModal] = useState(false);
- const [hasRated, setHasRated] = useState(false);
- const [engagementScore, setEngagementScore] = useState(0);
- const [courseStartTime] = useState(Date.now());
+  // Rating state
+  const [showRatingModal, setShowRatingModal] = useState(false);
+  const [hasRated, setHasRated] = useState(false);
+  const [engagementScore, setEngagementScore] = useState(0);
+  const [courseStartTime] = useState(Date.now());
  
- // Guided tour state
- const [shouldRunTour, setShouldRunTour] = useState(false);
-
- // Free questions limit
- const FREE_QUESTIONS_LIMIT = 2;
+  // Guided tour state
+  const [shouldRunTour, setShouldRunTour] = useState(false);
+
+  // Free questions limit
+  const FREE_QUESTIONS_LIMIT = 2;
   const questionStartTime = useRef<number | null>(null);
 
   // Video player callbacks
@@ -374,10 +138,10 @@
   } = useYouTubePlayer({
     courseId: id as string | undefined,
     youtubeUrl: course?.youtube_url || '',
-    onTimeUpdate: (time) => {
+    onTimeUpdate: (time: number) => {
       // Time update handled internally
     },
-    onDurationChange: (duration) => {
+    onDurationChange: (duration: number) => {
       // Duration update handled internally
     },
     onPlayerStateChange: handlePlayerStateChange,
@@ -435,68 +199,68 @@
     setIsProcessing
   });
  
- // Check if user has completed onboarding and show tour if needed
- useEffect(() => {
-   // Only show the tour if:
-   // 1. User is logged in
-   // 2. Video is ready
-   // 3. Tour hasn't been completed before
-   if (user && isVideoReady && !hasTourBeenCompleted('learner')) {
-     setShouldRunTour(true);
-   }
- }, [user, isVideoReady]);
+  // Check if user has completed onboarding and show tour if needed
+  useEffect(() => {
+    // Only show the tour if:
+    // 1. User is logged in
+    // 2. Video is ready
+    // 3. Tour hasn't been completed before
+    if (user && isVideoReady && !hasTourBeenCompleted('learner')) {
+      setShouldRunTour(true);
+    }
+  }, [user, isVideoReady]);
  
- // Initialize guided tour for learner journey
- useGuidedTour('learner', learnerTourSteps, shouldRunTour, {
-   delay: 2000, // Wait for video to load
-   onComplete: async () => {
-     setShouldRunTour(false);
-     // Optionally update onboarding status in database if needed
-     if (user) {
-       try {
-         await fetch('/api/user/update-onboarding', {
-           method: 'POST',
-           headers: {
-             'Content-Type': 'application/json',
-           },
-           body: JSON.stringify({
-             user_id: user.id,
-             onboarding_completed: true
-           }),
-         });
-       } catch (error) {
-         console.error('Error updating onboarding status:', error);
-       }
-     }
-   }
- });
+  // Initialize guided tour for learner journey
+  useGuidedTour('learner', learnerTourSteps, shouldRunTour, {
+    delay: 2000, // Wait for video to load
+    onComplete: async () => {
+      setShouldRunTour(false);
+      // Optionally update onboarding status in database if needed
+      if (user) {
+        try {
+          await fetch('/api/user/update-onboarding', {
+            method: 'POST',
+            headers: {
+              'Content-Type': 'application/json',
+            },
+            body: JSON.stringify({
+              user_id: user.id,
+              onboarding_completed: true
+            }),
+          });
+        } catch (error) {
+          console.error('Error updating onboarding status:', error);
+        }
+      }
+    }
+  });
 
   // Check for questions when video time updates
- useEffect(() => {
-   if (player && questions.length > 0) {
-     checkForQuestions();
-   }
- }, [currentTime, questions, currentQuestionIndex, answeredQuestions]);
-
- // Adjust question timestamps when video duration becomes available
- useEffect(() => {
-   if (questions.length > 0 && duration > 0 && isVideoReady) {
-     // Check if any questions need adjustment
-     const hasEndOfVideoQuestions = questions.some(question => question.timestamp > duration - 5);
-     
-     if (hasEndOfVideoQuestions) {
-       console.log(`🎬 Video duration: ${duration}s - checking for end-of-video questions...`);
-       const adjustedQuestions = adjustEndOfVideoQuestions(questions, duration);
-       
-       // Only update if adjustments were made
-       const questionsAdjusted = JSON.stringify(adjustedQuestions) !== JSON.stringify(questions);
-       if (questionsAdjusted) {
-         console.log('⏰ Applied timestamp adjustments for end-of-video questions');
-         setQuestions(adjustedQuestions);
-       }
-     }
-   }
- }, [questions, duration, isVideoReady]);
+  useEffect(() => {
+    if (player && questions.length > 0) {
+      checkForQuestions();
+    }
+  }, [currentTime, questions, currentQuestionIndex, answeredQuestions]);
+
+  // Adjust question timestamps when video duration becomes available
+  useEffect(() => {
+    if (questions.length > 0 && duration > 0 && isVideoReady) {
+      // Check if any questions need adjustment
+      const hasEndOfVideoQuestions = questions.some(question => question.timestamp > duration - 5);
+      
+      if (hasEndOfVideoQuestions) {
+        console.log(`🎬 Video duration: ${duration}s - checking for end-of-video questions...`);
+        const adjustedQuestions = adjustEndOfVideoQuestions(questions, duration);
+        
+        // Only update if adjustments were made
+        const questionsAdjusted = JSON.stringify(adjustedQuestions) !== JSON.stringify(questions);
+        if (questionsAdjusted) {
+          console.log('⏰ Applied timestamp adjustments for end-of-video questions');
+          setQuestions(adjustedQuestions);
+        }
+      }
+    }
+  }, [questions, duration, isVideoReady]);
 
   const checkForQuestions = () => {
     if (showQuestion || questions.length === 0) return;
@@ -518,323 +282,323 @@
           console.error('Error tracking enrollment in checkForQuestions:', error);
         });
       }
-   }
- };
-
- // Helper function to track course enrollment for logged-in users
- const trackCourseEnrollment = async (courseId: string): Promise<boolean> => {
-   if (!user || isEnrolled) return isEnrolled; // Only track for logged-in users and if not already enrolled
-   
-   try {
-     const response = await fetch('/api/user-course-enrollments', {
-       method: 'POST',
-       headers: {
-         'Content-Type': 'application/json',
-       },
-       body: JSON.stringify({
-         user_id: user.id,
-         course_id: courseId,
-       }),
-     });
-
-     if (!response.ok) {
-       console.error('Failed to track course enrollment:', await response.text());
-       return false;
-     } else {
-       const result = await response.json();
-       console.log('Course enrollment tracked successfully:', result);
-       setIsEnrolled(true);
-       return true;
-     }
-   } catch (error) {
-     console.error('Error tracking course enrollment:', error);
-     return false;
-   }
- };
-
- // Helper function to track question responses for logged-in users
- const trackQuestionResponse = async (questionId: string, selectedAnswer: string, isCorrect: boolean, questionType: string, responseTimeMs?: number) => {
-   if (!user || !session || !id) return; // Only track for logged-in users with valid session
-   
-   try {
-     // Ensure enrollment exists before tracking response
-     const enrollmentSuccess = await trackCourseEnrollment(id as string);
-     if (!enrollmentSuccess) {
-       console.error('Failed to create/verify enrollment, skipping question response tracking');
-       return;
-     }
-
-     const response = await fetch('/api/user-question-responses', {
-       method: 'POST',
-       headers: {
-         'Content-Type': 'application/json',
-         'Authorization': `Bearer ${session.access_token}`,
-       },
-       body: JSON.stringify({
-         question_id: questionId,
-         course_id: id,
-         selected_answer: selectedAnswer,
-         is_correct: isCorrect,
-         response_time_ms: responseTimeMs,
-         question_type: questionType,
-         timestamp: currentTime,
-       }),
-     });
-
-     if (!response.ok) {
-       const errorText = await response.text();
-       console.error('Failed to track question response:', errorText);
-     } else {
-       const result = await response.json();
-       console.log('Question response tracked successfully:', result);
-     }
-   } catch (error) {
-     console.error('Error tracking question response:', error);
-   }
- };
-
- const handleAnswer = (correct: boolean, selectedAnswer?: string) => {
-   setIsAnswerIncorrect(!correct); // Track if answer was incorrect
-   setLastUserAnswer(selectedAnswer || ''); // Track the user's answer
-   setHasJustAnswered(true); // User just answered
-   
-   if (correct) {
-     setCorrectAnswers(prev => prev + 1);
-     
-     // Track engagement score but don't trigger rating modal during course
-     setEngagementScore(prev => prev + 10);
-   }
-   
-   // Track question answered engagement with error handling
-   if (id && typeof id === 'string') {
-     try {
-       trackEngagement(id, { type: 'question_answered', value: correct ? 1 : 0 });
-     } catch (error) {
-       console.warn('Failed to track question engagement:', error);
-     }
-   }
-   
-   // Track question results for curriculum card
-   const questionId = `0-${currentQuestionIndex}`; // Using segment 0 since we're flattening
-   setQuestionResults(prev => ({ ...prev, [questionId]: correct }));
-   
-   // Track question response for logged-in users
-   if (questions[currentQuestionIndex] && id && typeof id === 'string') {
-     const question = questions[currentQuestionIndex];
-     const responseTimeMs = questionStartTime.current ? Date.now() - questionStartTime.current : undefined;
-     const answer = selectedAnswer || (correct ? 'correct' : 'incorrect'); // Fallback if selectedAnswer not provided
-     
-     if (user) {
-       // Existing tracking for logged-in users
-     trackQuestionResponse(
-       question.id,
-       answer,
-       correct,
-       question.type,
-       responseTimeMs
-     );
-     } else {
-       // Track for anonymous users
-       const userAnswer = formatUserAnswer(answer, question);
-       const correctAnswer = formatCorrectAnswer(question);
-       
-       SessionManager.trackQuestionResult(
-         question.question,
-         userAnswer,
-         correctAnswer,
-         correct,
-         question.type,
-         question.timestamp,
-         question.explanation // Pass explanation instead of undefined
-       );
-     }
-   }
- };
-
- const handleContinueVideo = () => {
-   setAnsweredQuestions(prev => new Set(prev).add(currentQuestionIndex));
-   setShowQuestion(false);
-   setIsAnswerIncorrect(false); // Reset when continuing
-   setLastUserAnswer(''); // Reset user answer
-   setHasJustAnswered(false); // Reset answered state
-   
-   // For hotspot questions, seek back to the original question timestamp
-   const currentQuestion = questions[currentQuestionIndex];
-   if (currentQuestion && currentQuestion.type === 'hotspot' && currentQuestion.frame_timestamp && playerRef.current) {
-     // The video is currently at frame_timestamp, need to go back to the original timestamp
-     console.log('🎯 Returning to question timestamp from frame timestamp:', {
-       originalTimestamp: currentQuestion.timestamp,
-       frameTimestamp: currentQuestion.frame_timestamp
-     });
-     playerRef.current.seekTo(currentQuestion.timestamp);
-   }
-   
-   playerRef.current?.playVideo(); // Resume video when continuing
- };
-
- // Rating trigger logic
- const triggerRatingModal = () => {
-   if (hasRated || showRatingModal) return;
-   
-   console.log(`⭐ Triggering rating modal on course completion`);
-   setShowRatingModal(true);
-   
-   if (id && typeof id === 'string') {
-     try {
-       trackRatingModalShown(id, 'completion');
-     } catch (error) {
-       console.warn('Failed to track rating modal shown:', error);
-     }
-   }
- };
-
- const handleRatingSubmit = async (rating: number) => {
-   if (!id || typeof id !== 'string') return;
-   
-   const timeSpentMinutes = Math.round((Date.now() - courseStartTime) / 60000);
-   const completionPercentage = duration > 0 ? Math.min((currentTime / duration) * 100, 100) : 0;
-   
-   try {
-     const response = await fetch(`/api/courses/${id}/rating`, {
-       method: 'POST',
-       headers: {
-         'Content-Type': 'application/json',
-         ...(session?.access_token && { 'Authorization': `Bearer ${session.access_token}` })
-       },
-       body: JSON.stringify({
-         rating,
-         context: 'completion', // Always completion since modal only shows at end
-         engagementData: {
-           timeSpentMinutes,
-           questionsAnswered: answeredQuestions.size,
-           completionPercentage
-         }
-       })
-     });
-
-     if (response.ok) {
-       const data = await response.json();
-       console.log('✅ Rating submitted:', data);
-       
-       // Track rating analytics with error handling
-       try {
-         trackRating({
-           courseId: id,
-           rating,
-           context: 'completion', // Always completion since modal only shows at end
-           timeToRate: Date.now() - courseStartTime,
-           engagementScore,
-           platform: getPlatform()
-         });
-       } catch (error) {
-         console.warn('Failed to track rating analytics:', error);
-       }
-       
-       setHasRated(true);
-       setShowRatingModal(false);
-     } else {
-       console.error('Failed to submit rating');
-     }
-   } catch (error) {
-     console.error('Error submitting rating:', error);
-   }
- };
-
- const handleRatingClose = () => {
-   setShowRatingModal(false);
-   
-   if (id && typeof id === 'string') {
-     try {
-       trackRatingModalDismissed(id, 'manual');
-     } catch (error) {
-       console.warn('Failed to track rating modal dismissed:', error);
-     }
-   }
- };
-
- const handleVideoSeek = async (seekTime: number) => {
-   if (!playerRef.current || !questions) return;
-   
-   // Track video seek engagement with error handling
-   if (id && typeof id === 'string') {
-     try {
-       trackEngagement(id, { type: 'video_seeked', value: seekTime });
-     } catch (error) {
-       console.warn('Failed to track video seek engagement:', error);
-     }
-   }
-
-   // Find all questions between current time and seek time
-   const questionsInRange = questions
-     .map((question, index) => ({ ...question, index }))
-     .filter(q => {
-       if (seekTime > currentTime) {
-         // Seeking forward - find unanswered questions we're skipping
-         return q.timestamp > currentTime && q.timestamp <= seekTime && !answeredQuestions.has(q.index);
-       } else {
-         // Seeking backward - no need to mark questions
-         return false;
-       }
-     });
-
-   // Mark skipped questions
-   if (questionsInRange.length > 0) {
-     console.log(`⏩ Skipping ${questionsInRange.length} questions`);
-     
-     const newSkippedQuestions = new Set(skippedQuestions);
-     for (const question of questionsInRange) {
-       newSkippedQuestions.add(question.index);
-       
-       // Track as incorrect for progress if user is authenticated
-       if (user && supabase) {
-         try {
-           const { data: { session } } = await supabase.auth.getSession();
-           if (session) {
-             await fetch('/api/user/progress', {
-               method: 'POST',
-               headers: {
-                 'Content-Type': 'application/json',
-                 'Authorization': `Bearer ${session.access_token}`
-               },
-               body: JSON.stringify({
-                 courseId: id,
-                 segmentIndex: 0, // In this simpler structure, we don't have segments
-                 segmentTitle: 'Main',
-                 questionId: question.id,
-                 selectedAnswer: -1, // Indicate skipped
-                 isCorrect: false,
-                 timeSpent: 0,
-                 explanationViewed: false
-               })
-             });
-           }
-         } catch (error) {
-           console.error('Failed to track skipped question:', error);
-         }
-       }
-     }
-     setSkippedQuestions(newSkippedQuestions);
-   }
-
-   // Seek the video
-   playerRef.current.seekTo(seekTime);
- };
-
- const handleBackToHome = () => {
-   router.push('/');
- };
-
- // Convert questions to courseData format for curriculum card
- const getCourseData = (): CourseData => {
-   if (!course || questions.length === 0) {
-     return {
-       title: course?.title || '',
-       description: course?.description || '',
-       duration: duration > 0 ? formatTime(duration) : 'Variable',
-       videoId: videoId,
-       segments: []
-     };
-   }
+    }
+  };
+
+  // Helper function to track course enrollment for logged-in users
+  const trackCourseEnrollment = async (courseId: string): Promise<boolean> => {
+    if (!user || isEnrolled) return isEnrolled; // Only track for logged-in users and if not already enrolled
+    
+    try {
+      const response = await fetch('/api/user-course-enrollments', {
+        method: 'POST',
+        headers: {
+          'Content-Type': 'application/json',
+        },
+        body: JSON.stringify({
+          user_id: user.id,
+          course_id: courseId,
+        }),
+      });
+
+      if (!response.ok) {
+        console.error('Failed to track course enrollment:', await response.text());
+        return false;
+      } else {
+        const result = await response.json();
+        console.log('Course enrollment tracked successfully:', result);
+        setIsEnrolled(true);
+        return true;
+      }
+    } catch (error) {
+      console.error('Error tracking course enrollment:', error);
+      return false;
+    }
+  };
+
+  // Helper function to track question responses for logged-in users
+  const trackQuestionResponse = async (questionId: string, selectedAnswer: string, isCorrect: boolean, questionType: string, responseTimeMs?: number) => {
+    if (!user || !session || !id) return; // Only track for logged-in users with valid session
+    
+    try {
+      // Ensure enrollment exists before tracking response
+      const enrollmentSuccess = await trackCourseEnrollment(id as string);
+      if (!enrollmentSuccess) {
+        console.error('Failed to create/verify enrollment, skipping question response tracking');
+        return;
+      }
+
+      const response = await fetch('/api/user-question-responses', {
+        method: 'POST',
+        headers: {
+          'Content-Type': 'application/json',
+          'Authorization': `Bearer ${session.access_token}`,
+        },
+        body: JSON.stringify({
+          question_id: questionId,
+          course_id: id,
+          selected_answer: selectedAnswer,
+          is_correct: isCorrect,
+          response_time_ms: responseTimeMs,
+          question_type: questionType,
+          timestamp: currentTime,
+        }),
+      });
+
+      if (!response.ok) {
+        const errorText = await response.text();
+        console.error('Failed to track question response:', errorText);
+      } else {
+        const result = await response.json();
+        console.log('Question response tracked successfully:', result);
+      }
+    } catch (error) {
+      console.error('Error tracking question response:', error);
+    }
+  };
+
+  const handleAnswer = (correct: boolean, selectedAnswer?: string) => {
+    setIsAnswerIncorrect(!correct); // Track if answer was incorrect
+    setLastUserAnswer(selectedAnswer || ''); // Track the user's answer
+    setHasJustAnswered(true); // User just answered
+    
+    if (correct) {
+      setCorrectAnswers(prev => prev + 1);
+      
+      // Track engagement score but don't trigger rating modal during course
+      setEngagementScore(prev => prev + 10);
+    }
+    
+    // Track question answered engagement with error handling
+    if (id && typeof id === 'string') {
+      try {
+        trackEngagement(id, { type: 'question_answered', value: correct ? 1 : 0 });
+      } catch (error) {
+        console.warn('Failed to track question engagement:', error);
+      }
+    }
+    
+    // Track question results for curriculum card
+    const questionId = `0-${currentQuestionIndex}`; // Using segment 0 since we're flattening
+    setQuestionResults(prev => ({ ...prev, [questionId]: correct }));
+    
+    // Track question response for logged-in users
+    if (questions[currentQuestionIndex] && id && typeof id === 'string') {
+      const question = questions[currentQuestionIndex];
+      const responseTimeMs = questionStartTime.current ? Date.now() - questionStartTime.current : undefined;
+      const answer = selectedAnswer || (correct ? 'correct' : 'incorrect'); // Fallback if selectedAnswer not provided
+      
+      if (user) {
+        // Existing tracking for logged-in users
+        trackQuestionResponse(
+          question.id,
+          answer,
+          correct,
+          question.type,
+          responseTimeMs
+        );
+      } else {
+        // Track for anonymous users
+        const userAnswer = formatUserAnswer(answer, question);
+        const correctAnswer = formatCorrectAnswer(question);
+        
+        SessionManager.trackQuestionResult(
+          question.question,
+          userAnswer,
+          correctAnswer,
+          correct,
+          question.type,
+          question.timestamp,
+          question.explanation // Pass explanation instead of undefined
+        );
+      }
+    }
+  };
+
+  const handleContinueVideo = () => {
+    setAnsweredQuestions(prev => new Set(prev).add(currentQuestionIndex));
+    setShowQuestion(false);
+    setIsAnswerIncorrect(false); // Reset when continuing
+    setLastUserAnswer(''); // Reset user answer
+    setHasJustAnswered(false); // Reset answered state
+    
+    // For hotspot questions, seek back to the original question timestamp
+    const currentQuestion = questions[currentQuestionIndex];
+    if (currentQuestion && currentQuestion.type === 'hotspot' && currentQuestion.frame_timestamp && playerRef.current) {
+      // The video is currently at frame_timestamp, need to go back to the original timestamp
+      console.log('🎯 Returning to question timestamp from frame timestamp:', {
+        originalTimestamp: currentQuestion.timestamp,
+        frameTimestamp: currentQuestion.frame_timestamp
+      });
+      playerRef.current.seekTo(currentQuestion.timestamp);
+    }
+    
+    playerRef.current?.playVideo(); // Resume video when continuing
+  };
+
+  // Rating trigger logic
+  const triggerRatingModal = () => {
+    if (hasRated || showRatingModal) return;
+    
+    console.log(`⭐ Triggering rating modal on course completion`);
+    setShowRatingModal(true);
+    
+    if (id && typeof id === 'string') {
+      try {
+        trackRatingModalShown(id, 'completion');
+      } catch (error) {
+        console.warn('Failed to track rating modal shown:', error);
+      }
+    }
+  };
+
+  const handleRatingSubmit = async (rating: number) => {
+    if (!id || typeof id !== 'string') return;
+    
+    const timeSpentMinutes = Math.round((Date.now() - courseStartTime) / 60000);
+    const completionPercentage = duration > 0 ? Math.min((currentTime / duration) * 100, 100) : 0;
+    
+    try {
+      const response = await fetch(`/api/courses/${id}/rating`, {
+        method: 'POST',
+        headers: {
+          'Content-Type': 'application/json',
+          ...(session?.access_token && { 'Authorization': `Bearer ${session.access_token}` })
+        },
+        body: JSON.stringify({
+          rating,
+          context: 'completion', // Always completion since modal only shows at end
+          engagementData: {
+            timeSpentMinutes,
+            questionsAnswered: answeredQuestions.size,
+            completionPercentage
+          }
+        })
+      });
+
+      if (response.ok) {
+        const data = await response.json();
+        console.log('✅ Rating submitted:', data);
+        
+        // Track rating analytics with error handling
+        try {
+          trackRating({
+            courseId: id,
+            rating,
+            context: 'completion', // Always completion since modal only shows at end
+            timeToRate: Date.now() - courseStartTime,
+            engagementScore,
+            platform: getPlatform()
+          });
+        } catch (error) {
+          console.warn('Failed to track rating analytics:', error);
+        }
+        
+        setHasRated(true);
+        setShowRatingModal(false);
+      } else {
+        console.error('Failed to submit rating');
+      }
+    } catch (error) {
+      console.error('Error submitting rating:', error);
+    }
+  };
+
+  const handleRatingClose = () => {
+    setShowRatingModal(false);
+    
+    if (id && typeof id === 'string') {
+      try {
+        trackRatingModalDismissed(id, 'manual');
+      } catch (error) {
+        console.warn('Failed to track rating modal dismissed:', error);
+      }
+    }
+  };
+
+  const handleVideoSeek = async (seekTime: number) => {
+    if (!playerRef.current || !questions) return;
+    
+    // Track video seek engagement with error handling
+    if (id && typeof id === 'string') {
+      try {
+        trackEngagement(id, { type: 'video_seeked', value: seekTime });
+      } catch (error) {
+        console.warn('Failed to track video seek engagement:', error);
+      }
+    }
+
+    // Find all questions between current time and seek time
+    const questionsInRange = questions
+      .map((question, index) => ({ ...question, index }))
+      .filter(q => {
+        if (seekTime > currentTime) {
+          // Seeking forward - find unanswered questions we're skipping
+          return q.timestamp > currentTime && q.timestamp <= seekTime && !answeredQuestions.has(q.index);
+        } else {
+          // Seeking backward - no need to mark questions
+          return false;
+        }
+      });
+
+    // Mark skipped questions
+    if (questionsInRange.length > 0) {
+      console.log(`⏩ Skipping ${questionsInRange.length} questions`);
+      
+      const newSkippedQuestions = new Set(skippedQuestions);
+      for (const question of questionsInRange) {
+        newSkippedQuestions.add(question.index);
+        
+        // Track as incorrect for progress if user is authenticated
+        if (user && supabase) {
+          try {
+            const { data: { session } } = await supabase.auth.getSession();
+            if (session) {
+              await fetch('/api/user/progress', {
+                method: 'POST',
+                headers: {
+                  'Content-Type': 'application/json',
+                  'Authorization': `Bearer ${session.access_token}`
+                },
+                body: JSON.stringify({
+                  courseId: id,
+                  segmentIndex: 0, // In this simpler structure, we don't have segments
+                  segmentTitle: 'Main',
+                  questionId: question.id,
+                  selectedAnswer: -1, // Indicate skipped
+                  isCorrect: false,
+                  timeSpent: 0,
+                  explanationViewed: false
+                })
+              });
+            }
+          } catch (error) {
+            console.error('Failed to track skipped question:', error);
+          }
+        }
+      }
+      setSkippedQuestions(newSkippedQuestions);
+    }
+
+    // Seek the video
+    playerRef.current.seekTo(seekTime);
+  };
+
+  const handleBackToHome = () => {
+    router.push('/');
+  };
+
+  // Convert questions to courseData format for curriculum card
+  const getCourseData = (): CourseData => {
+    if (!course || questions.length === 0) {
+      return {
+        title: course?.title || '',
+        description: course?.description || '',
+        duration: duration > 0 ? formatTime(duration) : 'Variable',
+        videoId: videoId,
+        segments: []
+      };
+    }
 
     // For segmented courses, group questions by segment
     if (isSegmented) {
@@ -869,23 +633,23 @@
     }
 
     // For non-segmented courses, group all questions into a single segment
-   const segment: Segment = {
-     title: "Course Content",
-     timestamp: "00:00",
-     timestampSeconds: 0,
-     concepts: [],
+    const segment: Segment = {
+      title: "Course Content",
+      timestamp: "00:00",
+      timestampSeconds: 0,
+      concepts: [],
       questions: questions,
       isComplete: true
-   };
-
-   return {
-     title: course.title,
-     description: course.description,
-     duration: duration > 0 ? formatTime(duration) : 'Variable',
-     videoId: videoId,
-     segments: [segment]
-   };
- };
+    };
+
+    return {
+      title: course.title,
+      description: course.description,
+      duration: duration > 0 ? formatTime(duration) : 'Variable',
+      videoId: videoId,
+      segments: [segment]
+    };
+  };
 
   // Get active question data for chat bubble
   const getActiveQuestion = () => {
@@ -917,104 +681,95 @@
     };
   };
 
- // Convert answeredQuestions Set<number> to Set<string> format expected by curriculum card
- const getAnsweredQuestionsForCurriculum = (): Set<string> => {
-   return new Set(Array.from(answeredQuestions).map(index => `0-${index}`));
- };
-
- const handleLoginRedirect = () => {
-   // Save progress before redirecting
-   localStorage.setItem('courseProgress', JSON.stringify({
-     courseId: id,
-     currentTime,
-     answeredQuestions: Array.from(answeredQuestions),
-     correctAnswers
-   }));
-   
-   router.push(`/login?returnUrl=/course/${id}`);
- };
-
- // Convert questions to Canvas export format
- const getCanvasSegments = useMemo((): Segment[] => {
-   if (!course || questions.length === 0) {
-     return [];
-   }
-
-   // Group questions by timestamp if they have them, otherwise create a single segment
-   const questionsWithTimestamps = questions.filter(q => q.timestamp && q.timestamp > 0);
-   
-   if (questionsWithTimestamps.length > 0) {
-     // Create segments based on question timestamps
-     const segments: Segment[] = [];
-     const sortedQuestions = [...questionsWithTimestamps].sort((a, b) => a.timestamp - b.timestamp);
-     
-     // Group questions into segments (every 5 questions or significant timestamp gap)
-     let currentSegment: Segment = {
-       title: "Introduction",
-       timestamp: formatTime(sortedQuestions[0]?.timestamp || 0),
-       timestampSeconds: sortedQuestions[0]?.timestamp || 0,
-       concepts: [],
-       questions: []
-     };
-     
-     for (let i = 0; i < sortedQuestions.length; i++) {
-       const question = sortedQuestions[i];
-       
-       // Start new segment if timestamp gap > 5 minutes or every 5 questions
-       if (i > 0 && (
-         question.timestamp - currentSegment.timestampSeconds > 300 || 
-         currentSegment.questions.length >= 5
-       )) {
-         if (currentSegment.questions.length > 0) {
-           segments.push(currentSegment);
-         }
-         
-         currentSegment = {
-           title: `Segment ${segments.length + 1}`,
-           timestamp: formatTime(question.timestamp),
-           timestampSeconds: question.timestamp,
-           concepts: [],
-           questions: []
-         };
-       }
-       
-       currentSegment.questions.push(question);
-       
-       // Extract concepts from question text (simple approach)
-       if (question.visual_context) {
-         const concept = question.visual_context.substring(0, 50);
-         if (!currentSegment.concepts.includes(concept)) {
-           currentSegment.concepts.push(concept);
-         }
-       }
-     }
-     
-     // Add the last segment
-     if (currentSegment.questions.length > 0) {
-       segments.push(currentSegment);
-     }
-     
-     return segments;
-   } else {
-     // Create a single segment with all questions
-     return [{
-       title: "Course Content",
-       timestamp: "00:00",
-       timestampSeconds: 0,
-       concepts: questions.map(q => q.question.substring(0, 50)).slice(0, 5),
-       questions: questions
-     }];
-   }
- };
-
- // Get active question data for chat bubble
- const getActiveQuestion = () => {
-   if (!showQuestion || !questions[currentQuestionIndex]) {
-     return null;
-   }
-   
-   return questions[currentQuestionIndex];
- };
+  // Convert answeredQuestions Set<number> to Set<string> format expected by curriculum card
+  const getAnsweredQuestionsForCurriculum = (): Set<string> => {
+    return new Set(Array.from(answeredQuestions).map(index => `0-${index}`));
+  };
+
+  const handleLoginRedirect = () => {
+    // Save progress before redirecting
+    localStorage.setItem('courseProgress', JSON.stringify({
+      courseId: id,
+      currentTime,
+      answeredQuestions: Array.from(answeredQuestions),
+      correctAnswers
+    }));
+    
+    router.push(`/login?returnUrl=/course/${id}`);
+  };
+
+  // Convert questions to Canvas export format
+  const getCanvasSegments = useMemo((): Segment[] => {
+    if (!course || questions.length === 0) {
+      return [];
+    }
+
+    // Group questions by timestamp if they have them, otherwise create a single segment
+    const questionsWithTimestamps = questions.filter(q => q.timestamp && q.timestamp > 0);
+    
+    if (questionsWithTimestamps.length > 0) {
+      // Create segments based on question timestamps
+      const segments: Segment[] = [];
+      const sortedQuestions = [...questionsWithTimestamps].sort((a, b) => a.timestamp - b.timestamp);
+      
+      // Group questions into segments (every 5 questions or significant timestamp gap)
+      let currentSegment: Segment = {
+        title: "Introduction",
+        timestamp: formatTime(sortedQuestions[0]?.timestamp || 0),
+        timestampSeconds: sortedQuestions[0]?.timestamp || 0,
+        concepts: [],
+        questions: []
+      };
+      
+      for (let i = 0; i < sortedQuestions.length; i++) {
+        const question = sortedQuestions[i];
+        
+        // Start new segment if timestamp gap > 5 minutes or every 5 questions
+        if (i > 0 && (
+          question.timestamp - currentSegment.timestampSeconds > 300 || 
+          currentSegment.questions.length >= 5
+        )) {
+          if (currentSegment.questions.length > 0) {
+            segments.push(currentSegment);
+          }
+          
+          currentSegment = {
+            title: `Segment ${segments.length + 1}`,
+            timestamp: formatTime(question.timestamp),
+            timestampSeconds: question.timestamp,
+            concepts: [],
+            questions: []
+          };
+        }
+        
+        currentSegment.questions.push(question);
+        
+        // Extract concepts from question text (simple approach)
+        if (question.visual_context) {
+          const concept = question.visual_context.substring(0, 50);
+          if (!currentSegment.concepts.includes(concept)) {
+            currentSegment.concepts.push(concept);
+          }
+        }
+      }
+      
+      // Add the last segment
+      if (currentSegment.questions.length > 0) {
+        segments.push(currentSegment);
+      }
+      
+      return segments;
+    } else {
+      // Create a single segment with all questions
+      return [{
+        title: "Course Content",
+        timestamp: "00:00",
+        timestampSeconds: 0,
+        concepts: questions.map(q => q.question.substring(0, 50)).slice(0, 5),
+        questions: questions
+      }];
+    }
+  }, [course, questions]);
 
   const handleStartNextCourse = () => {
     if (nextCourse) {
@@ -1033,95 +788,109 @@
     }
   };
 
- const progressPercentage = duration > 0 ? (currentTime / duration) * 100 : 0;
-
- if (isLoading) {
-   return (
-     <div className="min-h-screen bg-gradient-to-b from-background to-muted/20">
-       <Header />
-       <div className="container mx-auto px-4 py-8">
-         <div className="max-w-6xl mx-auto space-y-8">
-           <Button variant="ghost" className="mb-4">
-             <ArrowLeft className="mr-2 h-4 w-4" />
-             Back to Home
-           </Button>
-           
-           <div className="text-center space-y-4">
-             <Skeleton className="h-12 w-3/4 mx-auto" />
-             <Skeleton className="h-6 w-1/2 mx-auto" />
-           </div>
-           
-           <Card>
-             <CardContent className="p-6">
-               <Skeleton className="aspect-video w-full" />
-             </CardContent>
-           </Card>
-         </div>
-       </div>
-     </div>
-   );
- }
-
- if (error) {
-   return (
-     <div className="min-h-screen bg-gradient-to-b from-background to-muted/20">
-       <Header />
-       <div className="container mx-auto px-4 py-8">
-         <div className="max-w-6xl mx-auto space-y-8">
-           <Button variant="ghost" onClick={handleBackToHome} className="mb-4">
-             <ArrowLeft className="mr-2 h-4 w-4" />
-             Back to Home
-           </Button>
-           
-           <Alert variant="destructive">
-             <AlertDescription>{error}</AlertDescription>
-           </Alert>
-         </div>
-       </div>
-     </div>
-   );
- }
-
- if (!course) {
-   return (
-     <div className="min-h-screen bg-gradient-to-b from-background to-muted/20">
-       <Header />
-       <div className="container mx-auto px-4 py-8">
-         <div className="max-w-6xl mx-auto space-y-8">
-           <Button variant="ghost" onClick={handleBackToHome} className="mb-4">
-             <ArrowLeft className="mr-2 h-4 w-4" />
-             Back to Home
-           </Button>
-           
-           <Alert>
-             <AlertDescription>Course not found or not available.</AlertDescription>
-           </Alert>
-         </div>
-       </div>
-     </div>
-   );
- }
-
- return (
-   <div className="min-h-screen bg-gradient-to-b from-background to-muted/20">
-     <Header />
-     
-     <div className="container mx-auto px-4 py-8">
-       <div className="max-w-6xl mx-auto space-y-8">
-         {/* Back Button */}
-         <Button variant="ghost" onClick={handleBackToHome} className="mb-4">
-           <ArrowLeft className="mr-2 h-4 w-4" />
-           Back to Home
-         </Button>
-
-         {/* Course Header */}
-         <div className="text-center space-y-4">
-           <h1 className="text-3xl font-bold tracking-tight lg:text-4xl">
-             {course.title}
-           </h1>
-           
-           {/* Processing Indicator */}
-           {isProcessing && (
+  const progressPercentage = duration > 0 ? (currentTime / duration) * 100 : 0;
+
+  if (isLoading) {
+    return (
+      <div className="min-h-screen bg-gradient-to-b from-background to-muted/20">
+        <Header />
+        <div className="container mx-auto px-4 py-8">
+          <div className="max-w-6xl mx-auto space-y-8">
+            <Button variant="ghost" className="mb-4">
+              <ArrowLeft className="mr-2 h-4 w-4" />
+              Back to Home
+            </Button>
+            
+            <div className="text-center space-y-4">
+              <Skeleton className="h-12 w-3/4 mx-auto" />
+              <Skeleton className="h-6 w-1/2 mx-auto" />
+            </div>
+            
+            <Card>
+              <CardContent className="p-6">
+                <Skeleton className="aspect-video w-full" />
+              </CardContent>
+            </Card>
+          </div>
+        </div>
+      </div>
+    );
+  }
+
+  if (error) {
+    return (
+      <div className="min-h-screen bg-gradient-to-b from-background to-muted/20">
+        <Header />
+        <div className="container mx-auto px-4 py-8">
+          <div className="max-w-6xl mx-auto space-y-8">
+            <Button variant="ghost" onClick={handleBackToHome} className="mb-4">
+              <ArrowLeft className="mr-2 h-4 w-4" />
+              Back to Home
+            </Button>
+            
+            <Alert variant="destructive">
+              <AlertDescription>{error}</AlertDescription>
+            </Alert>
+          </div>
+        </div>
+      </div>
+    );
+  }
+
+  if (!course) {
+    return (
+      <div className="min-h-screen bg-gradient-to-b from-background to-muted/20">
+        <Header />
+        <div className="container mx-auto px-4 py-8">
+          <div className="max-w-6xl mx-auto space-y-8">
+            <Button variant="ghost" onClick={handleBackToHome} className="mb-4">
+              <ArrowLeft className="mr-2 h-4 w-4" />
+              Back to Home
+            </Button>
+            
+            <Alert>
+              <AlertDescription>Course not found or not available.</AlertDescription>
+            </Alert>
+          </div>
+        </div>
+      </div>
+    );
+  }
+
+  return (
+    <div className="min-h-screen bg-gradient-to-b from-background to-muted/20">
+      <Header />
+      
+      <div className="container mx-auto px-4 py-8">
+        <div className="max-w-6xl mx-auto space-y-8">
+          {/* Back Button */}
+          <Button variant="ghost" onClick={handleBackToHome} className="mb-4">
+            <ArrowLeft className="mr-2 h-4 w-4" />
+            Back to Home
+          </Button>
+
+          {/* Course Header */}
+          <div className="text-center space-y-4">
+            <h1 className="text-3xl font-bold tracking-tight lg:text-4xl">
+              {course.title}
+            </h1>
+            
+            {/* Canvas Export Button */}
+            {user && course && questions.length > 0 && (
+              <div className="flex justify-center">
+                <Button 
+                  onClick={() => setShowCanvasExport(true)}
+                  variant="outline"
+                  className="flex items-center gap-2"
+                >
+                  <ExternalLink className="w-4 h-4" />
+                  Export to Canvas LMS
+                </Button>
+              </div>
+            )}
+            
+            {/* Processing Indicator */}
+            {isProcessing && (
               <ProcessingIndicator
                 isSegmented={isSegmented}
                 totalSegments={totalSegments}
@@ -1129,69 +898,69 @@
                 questionCount={questions.length}
                 segmentQuestionCounts={segmentQuestionCounts}
               />
-           )}
-         </div>
-
-         {/* Video Player */}
-         <InteractiveVideoPlayer
-           key={`video-player-${videoId}`}
-           videoId={videoId}
-           youtubeUrl={course.youtube_url}
-           isYTApiLoaded={isYTApiLoaded}
-           error={null}
-           isVideoReady={isVideoReady}
-           currentTime={currentTime}
-           duration={duration}
-           questions={questions}
-           answeredQuestions={answeredQuestions}
-           onVideoSeek={handleVideoSeek}
-           formatTime={formatTime}
-           onFetchNextCourse={fetchNextCourse}
-           isLoadingNextCourse={isLoadingNextCourse}
-           nextCourse={nextCourse}
+            )}
+          </div>
+
+          {/* Video Player */}
+          <InteractiveVideoPlayer
+            key={`video-player-${videoId}`}
+            videoId={videoId}
+            youtubeUrl={course.youtube_url}
+            isYTApiLoaded={isYTApiLoaded}
+            error={null}
+            isVideoReady={isVideoReady}
+            currentTime={currentTime}
+            duration={duration}
+            questions={questions}
+            answeredQuestions={answeredQuestions}
+            onVideoSeek={handleVideoSeek}
+            formatTime={formatTime}
+            onFetchNextCourse={fetchNextCourse}
+            isLoadingNextCourse={isLoadingNextCourse}
+            nextCourse={nextCourse}
             nextCourseApiCalled={false}
-         />
-
-         {/* Question or Transcript Display */}
-         {(!isProcessing || (isProcessing && questions.length > 0)) && (
-           showQuestion && questions[currentQuestionIndex] ? (
-             <QuestionOverlay
-               question={questions[currentQuestionIndex]}
-               onAnswer={handleAnswer}
-               onContinue={handleContinueVideo}
-               isVisible={showQuestion}
-               player={player}
-               courseId={id as string}
-               segmentIndex={0}
-               isInline={true}
-             />
-           ) : (
-             <TranscriptDisplay
-               courseId={id as string}
-               currentTime={currentTime}
-               onSeek={handleVideoSeek}
-               formatTimestamp={formatTime}
-             />
-           )
-         )}
-
-         {/* Course Curriculum Card */}
-         {questions.length > 0 && (
-           <CourseCurriculumCard
-             courseData={getCourseData()}
-             answeredQuestions={getAnsweredQuestionsForCurriculum()}
-             questionResults={questionResults}
-             expandedExplanations={expandedExplanations}
-             setExpandedExplanations={setExpandedExplanations}
-             setShowLoginModal={setShowLoginModal}
-             freeQuestionsLimit={FREE_QUESTIONS_LIMIT}
+          />
+
+          {/* Question or Transcript Display */}
+          {(!isProcessing || (isProcessing && questions.length > 0)) && (
+            showQuestion && questions[currentQuestionIndex] ? (
+              <QuestionOverlay
+                question={questions[currentQuestionIndex]}
+                onAnswer={handleAnswer}
+                onContinue={handleContinueVideo}
+                isVisible={showQuestion}
+                player={player}
+                courseId={id as string}
+                segmentIndex={0}
+                isInline={true}
+              />
+            ) : (
+              <TranscriptDisplay
+                courseId={id as string}
+                currentTime={currentTime}
+                onSeek={handleVideoSeek}
+                formatTimestamp={formatTime}
+              />
+            )
+          )}
+
+          {/* Course Curriculum Card */}
+          {questions.length > 0 && (
+            <CourseCurriculumCard
+              courseData={getCourseData()}
+              answeredQuestions={getAnsweredQuestionsForCurriculum()}
+              questionResults={questionResults}
+              expandedExplanations={expandedExplanations}
+              setExpandedExplanations={setExpandedExplanations}
+              setShowLoginModal={setShowLoginModal}
+              freeQuestionsLimit={FREE_QUESTIONS_LIMIT}
               formatTimestamp={formatTime}
               isProcessing={isProcessing}
               isSegmented={isSegmented}
-           />
-         )}
-       </div>
-     </div>
+            />
+          )}
+        </div>
+      </div>
 
       {/* Modals */}
       <LoginModal 
@@ -1199,27 +968,6 @@
         onOpenChange={setShowLoginModal}
         onLoginRedirect={handleLoginRedirect}
       />
-
-         {/* Course Header */}
-         <div className="text-center space-y-4">
-           <h1 className="text-3xl font-bold tracking-tight lg:text-4xl">
-             {course.title}
-           </h1>
-           
-           {/* Canvas Export Button */}
-           {user && course && questions.length > 0 && (
-             <div className="flex justify-center">
-               <Button 
-                 onClick={() => setShowCanvasExport(true)}
-                 variant="outline"
-                 className="flex items-center gap-2"
-               >
-                 <ExternalLink className="w-4 h-4" />
-                 Export to Canvas LMS
-               </Button>
-             </div>
-           )}
-         </div>
 
       <NextCourseModal
         open={showNextCourseModal}
@@ -1230,7 +978,6 @@
       />
 
       <RatingModalWrapper
-<<<<<<< HEAD
         isOpen={showRatingModal}
         onClose={handleRatingClose}
         onRate={handleRatingSubmit}
@@ -1243,181 +990,19 @@
           open={showCanvasExport}
           onOpenChange={setShowCanvasExport}
           course={course}
-          segments={getCanvasSegments()}
+          segments={getCanvasSegments}
         />
       )}
 
-         {/* Course Curriculum Card */}
-         <CourseCurriculumCard
-           courseData={getCourseData()}
-           answeredQuestions={getAnsweredQuestionsForCurriculum()}
-           questionResults={questionResults}
-           expandedExplanations={expandedExplanations}
-           setExpandedExplanations={setExpandedExplanations}
-           setShowLoginModal={setShowLoginModal}
-           freeQuestionsLimit={FREE_QUESTIONS_LIMIT}
-           formatTimestamp={formatTimestamp}
-         />
-       </div>
-     </div>
-
-     {/* Login Modal */}
-     <Dialog open={showLoginModal} onOpenChange={setShowLoginModal}>
-       <DialogContent className="sm:max-w-md">
-         <DialogHeader>
-           <DialogTitle>Ready to Continue Learning?</DialogTitle>
-           <DialogDescription>
-             You've completed the free preview! Sign up or log in to:
-           </DialogDescription>
-         </DialogHeader>
-         <div className="space-y-3 my-4">
-           <div className="flex items-center gap-2">
-             <CheckCircle className="h-5 w-5 text-green-500" />
-             <span>Access all course segments</span>
-           </div>
-           <div className="flex items-center gap-2">
-             <CheckCircle className="h-5 w-5 text-green-500" />
-             <span>Track your complete progress</span>
-           </div>
-           <div className="flex items-center gap-2">
-             <CheckCircle className="h-5 w-5 text-green-500" />
-             <span>Get personalized recommendations</span>
-           </div>
-           <div className="flex items-center gap-2">
-             <CheckCircle className="h-5 w-5 text-green-500" />
-             <span>Earn certificates</span>
-           </div>
-         </div>
-         <DialogFooter className="flex-col gap-2 sm:flex-col">
-           <Button 
-             onClick={handleLoginRedirect}
-             className="w-full"
-             style={{ backgroundColor: '#8B5CF6' }}
-           >
-             Sign Up Free
-           </Button>
-           <Button 
-             onClick={handleLoginRedirect}
-             variant="outline"
-             className="w-full"
-           >
-             I Already Have an Account
-           </Button>
-         </DialogFooter>
-       </DialogContent>
-     </Dialog>
-
-     {/* Next Course Modal */}
-     <Dialog open={showNextCourseModal} onOpenChange={setShowNextCourseModal}>
-       <DialogContent className="sm:max-w-md">
-         <DialogHeader>
-           <DialogTitle>🎉 Course Complete!</DialogTitle>
-           <DialogDescription>
-             Great job finishing this course! Ready to continue learning?
-           </DialogDescription>
-         </DialogHeader>
-         {nextCourse ? (
-           <div className="space-y-4 my-4">
-             <div className="p-4 bg-muted rounded-lg">
-               <h3 className="font-semibold text-sm mb-1">Up Next:</h3>
-               <h4 className="font-medium">{nextCourse.title}</h4>
-               <p className="text-sm text-muted-foreground mt-2">{nextCourse.description}</p>
-               {nextCourse.questionsGenerated && (
-                 <div className="mt-3 flex items-center gap-2 text-xs text-green-600">
-                   <div className="w-2 h-2 bg-green-600 rounded-full"></div>
-                   Interactive questions generated
-                 </div>
-               )}
-             </div>
-           </div>
-         ) : isLoadingNextCourse ? (
-           <div className="flex items-center justify-center py-8">
-             <div className="animate-spin rounded-full h-8 w-8 border-b-2 border-primary"></div>
-             <span className="ml-2 text-muted-foreground">Generating next course...</span>
-           </div>
-         ) : (
-           <div className="flex items-center justify-center py-8">
-             <span className="text-muted-foreground">No next course available</span>
-           </div>
-         )}
-         <DialogFooter className="flex-col gap-2 sm:flex-col">
-           <Button 
-             onClick={() => {
-               if (nextCourse) {
-                 console.log('📚 Navigating to next course:', {
-                   courseId: nextCourse.id,
-                   title: nextCourse.title,
-                   questionsGenerated: nextCourse.questionsGenerated,
-                   nextCourse: nextCourse
-                 });
-                 
-                 // Close modal before navigation
-                 setShowNextCourseModal(false);
-                 
-                 // Force full page reload to ensure fresh state
-                 window.location.href = `/course/${nextCourse.id}`;
-               }
-             }}
-             className="w-full"
-             disabled={!nextCourse || isLoadingNextCourse}
-             style={{ backgroundColor: '#8B5CF6' }}
-           >
-             {isLoadingNextCourse ? (
-               <>
-                 <div className="animate-spin rounded-full h-4 w-4 border-b-2 border-white mr-2"></div>
-                 Generating Course...
-               </>
-             ) : (
-               'Start Next Course'
-             )}
-           </Button>
-           <Button 
-             onClick={() => setShowNextCourseModal(false)}
-             variant="outline"
-             className="w-full"
-           >
-             Stay Here
-           </Button>
-         </DialogFooter>
-       </DialogContent>
-     </Dialog>
-
-     {/* Rating Modal */}
-     <RatingModal
-=======
->>>>>>> 92d4cacf
-       isOpen={showRatingModal}
-       onClose={handleRatingClose}
-       onRate={handleRatingSubmit}
-       courseTitle={course?.title}
-<<<<<<< HEAD
-       position="center"
-       autoHide={8000}
-     />
-
-     {/* Canvas Export Dialog */}
-     {course && (
-       <CanvasExportDialog
-         open={showCanvasExport}
-         onOpenChange={setShowCanvasExport}
-         course={course}
-         segments={getCanvasSegments()}
-       />
-     )}
-
-=======
-     />
-
->>>>>>> 92d4cacf
-     {/* Chat Bubble */}
-     <ChatBubble 
-       courseId={id as string}
-       currentVideoTime={currentTime}
-       activeQuestion={getActiveQuestion()}
-       isAnswerIncorrect={isAnswerIncorrect}
-       userAnswer={lastUserAnswer}
-       hasJustAnswered={hasJustAnswered}
-     />
-   </div>
- );
+      {/* Chat Bubble */}
+      <ChatBubble 
+        courseId={id as string}
+        currentVideoTime={currentTime}
+        activeQuestion={getActiveQuestion()}
+        isAnswerIncorrect={isAnswerIncorrect}
+        userAnswer={lastUserAnswer}
+        hasJustAnswered={hasJustAnswered}
+      />
+    </div>
+  );
 }