--- conflicted
+++ resolved
@@ -371,14 +371,7 @@
        console.log('🎬 Course loaded:', {
          title: data.course.title,
          youtubeUrl: data.course.youtube_url,
-<<<<<<< HEAD
          extractedVideoId: extractedVideoId
-=======
-         extractedVideoId: extractedVideoId,
-         published: data.course.published
-         hasRatings: courseWithRating.totalRatings > 0,
-         averageRating: courseWithRating.averageRating
->>>>>>> cd978992
        });
        setVideoId(extractedVideoId);
      } else {
