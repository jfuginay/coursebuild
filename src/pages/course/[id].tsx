import { useState, useEffect, useRef } from 'react';
import { useRouter } from 'next/router';
import { Card, CardContent, CardDescription, CardHeader, CardTitle } from '@/components/ui/card';
import { Button } from '@/components/ui/button';
import { Badge } from '@/components/ui/badge';
import { Alert, AlertDescription } from '@/components/ui/alert';
import { ArrowLeft, Play, BookOpen, Clock, Users, CheckCircle, ExternalLink, Pause } from 'lucide-react';
import { Skeleton } from '@/components/ui/skeleton';
import { Progress } from '@/components/ui/progress';
import Header from '@/components/Header';
import QuestionOverlay from '@/components/QuestionOverlay';
import CourseCurriculumCard from '@/components/CourseCurriculumCard';
import VideoProgressBar from '@/components/VideoProgressBar';
import TranscriptDisplay from '@/components/TranscriptDisplay';
import InteractiveVideoPlayer from '@/components/InteractiveVideoPlayer';
import { RatingModal, CompactStarRating } from '@/components/StarRating';
import { Dialog, DialogContent, DialogDescription, DialogHeader, DialogTitle, DialogFooter } from '@/components/ui/dialog';
import { useAuth } from '@/contexts/AuthContext';
import { useAnalytics } from '@/hooks/useAnalytics';
import { supabase } from '@/lib/supabase';
<<<<<<< HEAD
import { useGuidedTour } from '@/hooks/useGuidedTour';
import { learnerTourSteps } from '@/config/tours';
=======
import ChatBubble from '@/components/ChatBubble';
>>>>>>> 5111f809

interface Course {
 id: string;
 title: string;
 description: string;
 youtube_url: string;
 created_at: string;
 published: boolean;
 courseId?: string;
 questionsGenerated?: boolean;
 questions?: Question[];
 videoId?: string;
 averageRating?: number;
 totalRatings?: number;
}

interface Question {
 id: string;
 question: string;
 type: string;
 options: string[]; // Always an array of strings
 correct: number; // Index for multiple choice, 1/0 for true/false (alias for correct_answer)
 correct_answer: number; // Index for multiple choice, 1/0 for true/false
 explanation: string;
 timestamp: number;
 visual_context?: string;
 frame_timestamp?: number; // For video overlay timing
 bounding_boxes?: any[];
 detected_objects?: any[];
 matching_pairs?: any[];
 requires_video_overlay?: boolean;
 video_overlay?: boolean;
 bounding_box_count?: number;
}

interface Segment {
 title: string;
 timestamp: string;
 timestampSeconds: number;
 concepts: string[];
 questions: Question[];
}

interface CourseData {
 title: string;
 description: string;
 duration: string;
 videoId: string;
 segments: Segment[];
}

interface YTPlayer {
 playVideo: () => void;
 pauseVideo: () => void;
 getCurrentTime: () => number;
 getDuration: () => number;
 getPlayerState: () => number;
 seekTo: (seconds: number) => void;
}

declare global {
 interface Window {
   YT: {
     Player: new (elementId: string, config: any) => YTPlayer;
     PlayerState: {
       PLAYING: number;
       PAUSED: number;
       ENDED: number;
     };
   };
   onYouTubeIframeAPIReady: () => void;
 }
}

export default function CoursePage() {
 const router = useRouter();
 const { id } = router.query;
 const { user, session } = useAuth();
 const { trackRating, trackCourse, trackRatingModalShown, trackRatingModalDismissed, trackEngagement, getPlatform } = useAnalytics();
 const [course, setCourse] = useState<Course | null>(null);
 const [questions, setQuestions] = useState<Question[]>([]);
 const [isLoading, setIsLoading] = useState(true);
 const [error, setError] = useState<string | null>(null);
 const [videoId, setVideoId] = useState<string>('');
 const [player, setPlayer] = useState<YTPlayer | null>(null);
 const [currentTime, setCurrentTime] = useState(0);
 const [duration, setDuration] = useState(0);
 const [currentQuestionIndex, setCurrentQuestionIndex] = useState(0);
 const [showQuestion, setShowQuestion] = useState(false);
 const [answeredQuestions, setAnsweredQuestions] = useState<Set<number>>(new Set());
 const [skippedQuestions, setSkippedQuestions] = useState<Set<number>>(new Set());
 const [correctAnswers, setCorrectAnswers] = useState(0);
 const [isVideoReady, setIsVideoReady] = useState(false);
 const [isYTApiLoaded, setIsYTApiLoaded] = useState(false);
 const [questionResults, setQuestionResults] = useState<Record<string, boolean>>({});
 const [expandedExplanations, setExpandedExplanations] = useState<Set<string>>(new Set());
 const [showLoginModal, setShowLoginModal] = useState(false);
 const [nextCourse, setNextCourse] = useState<Course | null>(null);
 const [showNextCourseModal, setShowNextCourseModal] = useState(false);
 const [isLoadingNextCourse, setIsLoadingNextCourse] = useState(false);
 const [nextCourseApiCalled, setNextCourseApiCalled] = useState(false); // Track if API was called
 const [isEnrolled, setIsEnrolled] = useState(false); // Track enrollment status
 const [autoGenerationTriggered, setAutoGenerationTriggered] = useState(false); // Track if auto-generation was triggered
 const [nextCourseModalShown, setNextCourseModalShown] = useState(false); // Track if modal has been shown
 const [isProcessing, setIsProcessing] = useState(false); // Track if course is still processing
 
 // Rating state
 const [showRatingModal, setShowRatingModal] = useState(false);
 const [hasRated, setHasRated] = useState(false);
 const [engagementScore, setEngagementScore] = useState(0);
 const [courseStartTime] = useState(Date.now());
 
 // Guided tour state
 const [shouldRunTour, setShouldRunTour] = useState(false);
 const [hasCheckedOnboarding, setHasCheckedOnboarding] = useState(false);

 // Free questions limit
 const FREE_QUESTIONS_LIMIT = 2;

 const playerRef = useRef<YTPlayer | null>(null);
 const intervalRef = useRef<NodeJS.Timeout | null>(null);
 const questionStartTime = useRef<number | null>(null); // Track when question was shown

 useEffect(() => {
   if (id) {
     fetchCourse();
   }
 }, [id]);
 
 // Check if user has completed onboarding and show tour if needed
 useEffect(() => {
   const checkOnboarding = async () => {
     if (!user || hasCheckedOnboarding || !isVideoReady) return;
     
     try {
       const response = await fetch(`/api/user/check-onboarding?user_id=${user.id}`);
       const data = await response.json();
       
       if (!data.onboarding_completed) {
         setShouldRunTour(true);
       }
       setHasCheckedOnboarding(true);
     } catch (error) {
       console.error('Error checking onboarding status:', error);
       setHasCheckedOnboarding(true);
     }
   };
   
   checkOnboarding();
 }, [user, hasCheckedOnboarding, isVideoReady]);
 
 // Initialize guided tour for learner journey
 useGuidedTour('learner', learnerTourSteps, shouldRunTour, {
   delay: 2000, // Wait for video to load
   onComplete: async () => {
     setShouldRunTour(false);
     // Update onboarding status in database
     if (user) {
       try {
         await fetch('/api/user/update-onboarding', {
           method: 'POST',
           headers: {
             'Content-Type': 'application/json',
           },
           body: JSON.stringify({
             user_id: user.id,
             onboarding_completed: true
           }),
         });
       } catch (error) {
         console.error('Error updating onboarding status:', error);
       }
     }
   }
 });

 useEffect(() => {
   // Only fetch questions if course is loaded and published
   if (course && course.published && id) {
     fetchQuestions();
   }
 }, [course, id]);

 useEffect(() => {
   console.log('🔍 Checking YouTube API availability...');
   
   // Check if YT API is already loaded
   if (window.YT && window.YT.Player) {
     console.log('✅ YouTube API already loaded');
     setIsYTApiLoaded(true);
     return;
   }

   // Load YouTube iframe API if not already loaded
   if (!document.querySelector('script[src*="youtube.com/iframe_api"]')) {
     console.log('📥 Loading YouTube iframe API...');
   const script = document.createElement('script');
   script.src = 'https://www.youtube.com/iframe_api';
   script.async = true;
   document.body.appendChild(script);
   } else {
     console.log('📜 YouTube API script already exists');
   }

   // Set up the callback for when API is ready
   window.onYouTubeIframeAPIReady = () => {
     console.log('✅ YouTube API loaded and ready');
     setIsYTApiLoaded(true);
   };

   // Fallback timeout in case API fails to load
   const timeout = setTimeout(() => {
     if (!isYTApiLoaded) {
       console.warn('⏰ YouTube API timeout - attempting fallback');
       // Check one more time if the API is actually available
       if (window.YT && window.YT.Player) {
         console.log('✅ YouTube API available after timeout check');
         setIsYTApiLoaded(true);
       } else {
         console.error('❌ YouTube API failed to load within timeout');
         setError('YouTube video player failed to load. Please try refreshing the page.');
       }
     }
   }, 10000); // 10 second timeout

   return () => {
     clearTimeout(timeout);
     if (intervalRef.current) {
       clearInterval(intervalRef.current);
     }
   };
 }, [isYTApiLoaded]);

 useEffect(() => {
   console.log('🎯 Player initialization check:', {
     videoId: videoId,
     isYTApiLoaded: isYTApiLoaded,
     hasWindowYT: !!(window.YT && window.YT.Player),
     hasPlayer: !!player
   });
   
   if (videoId && isYTApiLoaded && window.YT && window.YT.Player && !player) {
     console.log('🚀 Attempting to initialize player...');
     // Add small delay to ensure DOM is ready
     const timer = setTimeout(() => {
     initializePlayer();
     }, 100);
     
     return () => clearTimeout(timer);
   }
 }, [videoId, isYTApiLoaded, player]);

 useEffect(() => {
   if (player && questions.length > 0) {
     checkForQuestions();
   }
 }, [currentTime, questions, currentQuestionIndex, answeredQuestions]);

 // Adjust question timestamps when video duration becomes available
 useEffect(() => {
   if (questions.length > 0 && duration > 0 && isVideoReady) {
     // Check if any questions need adjustment
     const hasEndOfVideoQuestions = questions.some(question => question.timestamp > duration - 5);
     
     if (hasEndOfVideoQuestions) {
       console.log(`🎬 Video duration: ${duration}s - checking for end-of-video questions...`);
       const adjustedQuestions = adjustEndOfVideoQuestions(questions, duration);
       
       // Only update if adjustments were made
       const questionsAdjusted = JSON.stringify(adjustedQuestions) !== JSON.stringify(questions);
       if (questionsAdjusted) {
         console.log('⏰ Applied timestamp adjustments for end-of-video questions');
         setQuestions(adjustedQuestions);
       }
     }
   }
 }, [questions, duration, isVideoReady]);

 // Auto-generate next course when user reaches halfway point
 useEffect(() => {
   if (
     duration > 0 && 
     currentTime >= duration / 2 && 
     !autoGenerationTriggered &&
     !nextCourse && 
     !isLoadingNextCourse && 
     !nextCourseApiCalled
   ) {
     console.log('🚀 Auto-triggering next course generation at halfway point');
     setAutoGenerationTriggered(true);
     fetchNextCourse();
   }
 }, [currentTime, duration, autoGenerationTriggered, nextCourse, isLoadingNextCourse, nextCourseApiCalled]);

 // Show next course modal 3 seconds before video ends
 useEffect(() => {
   if (
     duration > 0 && 
     currentTime >= duration - 3 && 
     !nextCourseModalShown &&
     !showNextCourseModal
   ) {
     console.log('⏰ Showing next course modal 3 seconds before video ends');
     setNextCourseModalShown(true);
     setShowNextCourseModal(true);
   }
 }, [currentTime, duration, nextCourseModalShown, showNextCourseModal]);

 const fetchCourse = async () => {
   try {
     const response = await fetch(`/api/course/${id}`);
     const data = await response.json();

     if (data.success) {
       setCourse(data.course);
       
       // Check if course is still processing
       if (!data.course.published) {
         setIsProcessing(true);
         console.log('📊 Course is still processing, will check again...');
         
         // Also check for stuck segments
         try {
           const checkResponse = await fetch('/api/course/check-segment-processing', {
             method: 'POST',
             headers: {
               'Content-Type': 'application/json',
             },
             body: JSON.stringify({ course_id: id })
           });
           
           if (checkResponse.ok) {
             const checkData = await checkResponse.json();
             console.log('🔄 Segment check result:', checkData);
           }
         } catch (error) {
           console.error('Failed to check segments:', error);
         }
         
         // Set up polling to check for completion
         const pollInterval = setInterval(async () => {
           const pollResponse = await fetch(`/api/course/${id}`);
           const pollData = await pollResponse.json();
           
           if (pollData.success && pollData.course.published) {
             console.log('✅ Course processing complete!');
             setCourse(pollData.course);
             setIsProcessing(false);
             clearInterval(pollInterval);
             // Fetch questions now that course is published
             fetchQuestions();
           } else {
             // Check segments again
             try {
               const checkResponse = await fetch('/api/course/check-segment-processing', {
                 method: 'POST',
                 headers: {
                   'Content-Type': 'application/json',
                 },
                 body: JSON.stringify({ course_id: id })
               });
               
               if (checkResponse.ok) {
                 const checkData = await checkResponse.json();
                 console.log('🔄 Segment check result:', checkData);
               }
             } catch (error) {
               console.error('Failed to check segments:', error);
             }
           }
         }, 5000); // Poll every 5 seconds
         
         // Clean up interval on unmount
         return () => clearInterval(pollInterval);
       }
       
       // Enhance course data with rating information
      let courseWithRating = { ...data.course };
      
      try {
        // Fetch rating data for this course
        const ratingResponse = await fetch(`/api/courses/${id}/rating`);
        if (ratingResponse.ok) {
          const ratingData = await ratingResponse.json();
          if (ratingData.success && ratingData.stats) {
            courseWithRating.averageRating = ratingData.stats.average_rating || 0;
            courseWithRating.totalRatings = ratingData.stats.total_ratings || 0;
            console.log('⭐ Rating data loaded:', {
              averageRating: courseWithRating.averageRating,
              totalRatings: courseWithRating.totalRatings
            });
          }
        }
      } catch (ratingError) {
        console.warn('Failed to fetch rating data:', ratingError);
        // Continue without rating data
      }
      
      setCourse(courseWithRating);
       const extractedVideoId = extractVideoId(data.course.youtube_url);
       console.log('🎬 Course loaded:', {
         title: data.course.title,
         youtubeUrl: data.course.youtube_url,
<<<<<<< HEAD
         extractedVideoId: extractedVideoId,
         published: data.course.published,
         hasRatings: courseWithRating.totalRatings > 0,
         averageRating: courseWithRating.averageRating
=======
         extractedVideoId: extractedVideoId
>>>>>>> 5111f809
       });
       setVideoId(extractedVideoId);
     } else {
       setError(data.error || 'Failed to fetch course');
     }
   } catch (err) {
     setError('Error loading course');
     console.error('Error fetching course:', err);
   } finally {
     setIsLoading(false);
   }
 };

 // Parse options - handle both array and JSON string formats
 const parseOptions = (options: string[] | string): string[] => {
   if (Array.isArray(options)) {
     return options;
   }
   
   if (typeof options === 'string') {
     try {
       const parsed = JSON.parse(options);
       return Array.isArray(parsed) ? parsed : [options];
     } catch (e) {
       // If parsing fails, treat as a single option
       return [options];
     }
   }
   
   return [];
 };

 // Enhanced parseOptions function that handles true/false questions
 const parseOptionsWithTrueFalse = (options: string[] | string, questionType: string): string[] => {
   const parsedOptions = parseOptions(options);
   
   // For true/false questions, ensure we have the correct options
   if (parsedOptions.length === 0 && (questionType === 'true-false' || questionType === 'true_false')) {
     return ['True', 'False'];
   }
   
   return parsedOptions;
 };

 const fetchQuestions = async () => {
   try {
     const response = await fetch(`/api/course/${id}/questions`);
     const data = await response.json();

     if (data.success) {
       // Parse options for each question to ensure they're arrays and correct_answer is a number
       const parsedQuestions = data.questions.map((q: any) => ({
         ...q,
         options: parseOptionsWithTrueFalse(q.options || [], q.type),
         correct: parseInt(q.correct_answer) || 0,
         correct_answer: parseInt(q.correct_answer) || 0
       }));
       
       console.log('📊 Questions fetched for course:', data.questions.length);
       console.log('🎯 Debug info:', data.debug);
       console.log('📝 Sample question data:', data.questions[0]);
       
       // Log visual questions specifically
       const visualQuestions = parsedQuestions.filter((q: Question) => q.type === 'hotspot' || q.type === 'matching' || q.requires_video_overlay);
       console.log('👁️ Visual questions found:', visualQuestions.length);
       if (visualQuestions.length > 0) {
         console.log('🖼️ First visual q:', visualQuestions[0]);
       }
       
       setQuestions(parsedQuestions);
     } else {
       console.error('Failed to fetch questions:', data.error);
     }
   } catch (err) {
     console.error('Error fetching questions:', err);
   } finally {
     setIsLoading(false);
   }
 };

 // Helper function to track course enrollment for logged-in users
 const trackCourseEnrollment = async (courseId: string): Promise<boolean> => {
   if (!user || isEnrolled) return isEnrolled; // Only track for logged-in users and if not already enrolled
   
   try {
     const response = await fetch('/api/user-course-enrollments', {
       method: 'POST',
       headers: {
         'Content-Type': 'application/json',
       },
       body: JSON.stringify({
         user_id: user.id,
         course_id: courseId,
       }),
     });

     if (!response.ok) {
       console.error('Failed to track course enrollment:', await response.text());
       return false;
     } else {
       const result = await response.json();
       console.log('Course enrollment tracked successfully:', result);
       setIsEnrolled(true);
       return true;
     }
   } catch (error) {
     console.error('Error tracking course enrollment:', error);
     return false;
   }
 };

 // Helper function to track question responses for logged-in users
 const trackQuestionResponse = async (questionId: string, selectedAnswer: string, isCorrect: boolean, questionType: string, responseTimeMs?: number) => {
   if (!user || !session || !id) return; // Only track for logged-in users with valid session
   
   try {
     // Ensure enrollment exists before tracking response
     const enrollmentSuccess = await trackCourseEnrollment(id as string);
     if (!enrollmentSuccess) {
       console.error('Failed to create/verify enrollment, skipping question response tracking');
       return;
     }

     const response = await fetch('/api/user-question-responses', {
       method: 'POST',
       headers: {
         'Content-Type': 'application/json',
         'Authorization': `Bearer ${session.access_token}`,
       },
       body: JSON.stringify({
         question_id: questionId,
         course_id: id,
         selected_answer: selectedAnswer,
         is_correct: isCorrect,
         response_time_ms: responseTimeMs,
         question_type: questionType,
         timestamp: currentTime,
       }),
     });

     if (!response.ok) {
       const errorText = await response.text();
       console.error('Failed to track question response:', errorText);
     } else {
       const result = await response.json();
       console.log('Question response tracked successfully:', result);
     }
   } catch (error) {
     console.error('Error tracking question response:', error);
   }
 };

 const fetchNextCourse = async () => {
   // Prevent multiple API calls - check if already loaded, loading, or already called
   if (nextCourse || isLoadingNextCourse || nextCourseApiCalled) {
     console.log('📚 Next course already loaded, loading, or API already called, skipping fetch');
     return;
   }
   
   console.log('📚 Starting next course generation...');
   setIsLoadingNextCourse(true);
   setNextCourseApiCalled(true); // Mark API as called
   
   try {
     // Get wrong answers from questionResults
     const wrongAnswers = Object.entries(questionResults)
       .filter(([questionId, isCorrect]) => !isCorrect)
       .map(([questionId, isCorrect]) => {
         const questionIndex = parseInt(questionId.split('-')[1]);
         return questions[questionIndex];
       })
       .filter(question => question); // Filter out any undefined questions

     console.log('📊 Sending wrong answers to next course API:', wrongAnswers);

     const response = await fetch(`/api/get-next-course`, {
       method: 'POST',
       headers: {
         'Content-Type': 'application/json',
       },
       body: JSON.stringify({
         currentCourseId: id,
         videoUrl: course?.youtube_url,
         wrongQuestions: wrongAnswers
       })
     });
     
     const data = await response.json();

     if (data.success) {
       console.log('📚 Next course generated with questions:', {
         courseId: data.courseId,
         title: data.nextCourse.title,
         hasQuestions: !!data.courseId
       });
       
       // Now fetch the actual course and questions from Supabase using the courseId
       try {
         // Fetch course data from database
         const courseResponse = await fetch(`/api/course/${data.courseId}`);
         const courseData = await courseResponse.json();
         
         if (courseData.success) {
           // Fetch questions for the course
           const questionsResponse = await fetch(`/api/course/${data.courseId}/questions`);
           const questionsData = await questionsResponse.json();
           
           if (questionsData.success) {
             // Parse questions like in the main fetchQuestions function
             const parsedQuestions = questionsData.questions.map((q: any) => ({
               ...q,
               options: parseOptionsWithTrueFalse(q.options || [], q.type),
               correct: parseInt(q.correct_answer) || 0,
               correct_answer: parseInt(q.correct_answer) || 0
             }));
             
             // Store the next course with database-fetched data
             setNextCourse({
               ...courseData.course,
               courseId: data.courseId,
               questionsGenerated: true,
               questions: parsedQuestions, // Add questions to next course
               videoId: extractVideoId(courseData.course.youtube_url)
             });
             
             console.log('✅ Next course data fetched from database:', {
               courseId: data.courseId,
               title: courseData.course.title,
               questionsCount: parsedQuestions.length
             });
           } else {
             console.error('Failed to fetch questions for next course:', questionsData.error);
             // Still set course without questions
             setNextCourse({
               ...courseData.course,
               courseId: data.courseId,
               questionsGenerated: false,
               questions: [],
               videoId: extractVideoId(courseData.course.youtube_url)
             });
           }
         } else {
           console.error('Failed to fetch next course from database:', courseData.error);
           // Fallback to the original course data from API
           setNextCourse({
             ...data.nextCourse,
             courseId: data.courseId,
             questionsGenerated: !!data.courseId
           });
         }
       } catch (fetchError) {
         console.error('Error fetching next course from database:', fetchError);
         // Fallback to the original course data from API
         setNextCourse({
           ...data.nextCourse,
           courseId: data.courseId,
           questionsGenerated: !!data.courseId
         });
       }
     } else {
       console.error('Failed to fetch next course:', data.error);
       // Reset API called state on error so it can be retried
       setNextCourseApiCalled(false);
     }
   } catch (err) {
     console.error('Error fetching next course:', err);
     // Reset API called state on error so it can be retried
     setNextCourseApiCalled(false);
   } finally {
     setIsLoadingNextCourse(false);
   }
 };

 // Helper function for debugging player state
 const getPlayerStateName = (state: number) => {
   const states: Record<number, string> = {
     [-1]: 'UNSTARTED',
     [0]: 'ENDED',
     [1]: 'PLAYING',
     [2]: 'PAUSED',
     [3]: 'BUFFERING',
     [5]: 'CUED'
   };
   return states[state] || `UNKNOWN(${state})`;
 };

 const initializePlayer = (retryCount = 0) => {
   console.log(`🎯 initializePlayer called (attempt ${retryCount + 1})`, {
     hasYT: !!window.YT,
     hasPlayer: !!(window.YT && window.YT.Player),
     videoId: videoId,
     domReady: document.readyState,
     elementExists: !!document.getElementById('youtube-player')
   });

   if (!window.YT || !window.YT.Player || !videoId) {
     console.warn('⚠️ YouTube API not ready or no video ID:', {
       hasYT: !!window.YT,
       hasPlayer: !!(window.YT && window.YT.Player),
       videoId: videoId
     });
     return;
   }

   // Check if the target element exists
   const targetElement = document.getElementById('youtube-player');
   if (!targetElement) {
     console.warn(`⚠️ YouTube player target element not found (attempt ${retryCount + 1})`);
     console.log('🔍 DOM elements check:', {
       bodyChildren: document.body.children.length,
       hasYouTubePlayer: !!document.getElementById('youtube-player'),
       allElementsWithId: Array.from(document.querySelectorAll('[id]')).map(el => el.id)
     });
     
     // Retry up to 5 times with increasing delays
     if (retryCount < 5) {
       setTimeout(() => {
         initializePlayer(retryCount + 1);
       }, 200 * (retryCount + 1)); // 200ms, 400ms, 600ms, 800ms, 1000ms
       return;
     } else {
       console.error('❌ YouTube player target element not found after 5 attempts');
       setError('Video player container not found after multiple attempts');
       return;
     }
   }

   try {
     console.log('🚀 Initializing YouTube player for video:', videoId);
     console.log('🎯 Target element found:', {
       id: targetElement.id,
       className: targetElement.className,
       clientWidth: targetElement.clientWidth,
       clientHeight: targetElement.clientHeight,
       style: targetElement.getAttribute('style')
     });

   const newPlayer = new window.YT.Player('youtube-player', {
     videoId: videoId,
       width: '100%',
       height: '100%',
     playerVars: {
       autoplay: 0,
       controls: 0,
       disablekb: 0,
       enablejsapi: 1,
       modestbranding: 1,
       playsinline: 1,
       rel: 0,
         origin: window.location.origin
     },
     events: {
       onReady: (event: any) => {
           console.log('✅ YouTube player ready');
         setPlayer(event.target);
         playerRef.current = event.target;
         setIsVideoReady(true);
         startTimeTracking();
       },
       onStateChange: async (event: any) => {
         console.log('🎬 Player state changed:', {
           stateCode: event.data,
           stateName: getPlayerStateName(event.data),
           YT_ENDED: window.YT?.PlayerState?.ENDED,
           nextCourse: !!nextCourse,
           isLoadingNextCourse: isLoadingNextCourse,
           showNextCourseModal: showNextCourseModal
         });
         
         if (event.data === window.YT.PlayerState.PLAYING) {
           startTimeTracking();
         } else if (event.data === window.YT.PlayerState.PAUSED) {
           stopTimeTracking();
           // Track pause engagement with error handling
           try {
             trackEngagement(id as string, { type: 'video_paused' });
           } catch (error) {
             console.warn('Failed to track pause engagement:', error);
           }
         } else if (event.data === window.YT.PlayerState.ENDED || event.data === 0) {
           console.log('🏁 Video ended - stopping time tracking');
           stopTimeTracking();
           
           // Track course completion with error handling
           if (id && typeof id === 'string') {
             try {
               trackCourse({
                 courseId: id,
                 action: 'complete',
                 duration: Math.round(duration),
                 questionsAnswered: answeredQuestions.size,
                 completionPercentage: 100
               });
             } catch (error) {
               console.warn('Failed to track course completion:', error);
             }
             
             // Trigger rating modal on completion
             triggerRatingModal();
           }
           
           // Modal should already be shown 3 seconds before the end
           // This is just a fallback in case the modal wasn't shown for some reason
           if (!nextCourseModalShown) {
             console.log('⚠️ Fallback: Showing next course modal at video end');
             setNextCourseModalShown(true);
             setShowNextCourseModal(true);
           }
         }
       },
         onError: (event: any) => {
           console.error('❌ YouTube player error:', event.data);
           const errorMessages = {
             2: 'Invalid video ID',
             5: 'HTML5 player error',
             100: 'Video not found or private',
             101: 'Video not allowed to be embedded',
             150: 'Video not allowed to be embedded'
           };
           const errorMessage = errorMessages[event.data as keyof typeof errorMessages] || 'Unknown video error';
           setError(`Video error: ${errorMessage}`);
         }
     },
   });
   } catch (error) {
     console.error('❌ Error initializing YouTube player:', error);
     setError('Failed to initialize video player');
   }
 };

 const startTimeTracking = () => {
   if (intervalRef.current) clearInterval(intervalRef.current);
   
   intervalRef.current = setInterval(() => {
     if (playerRef.current) {
       const time = playerRef.current.getCurrentTime();
       const totalDuration = playerRef.current.getDuration();
       setCurrentTime(time);
       setDuration(totalDuration);
     }
   }, 100); // Check every 100ms for smooth question timing
 };

 const stopTimeTracking = () => {
   if (intervalRef.current) {
     clearInterval(intervalRef.current);
     intervalRef.current = null;
   }
 };

 const checkForQuestions = () => {
   if (showQuestion || questions.length === 0) return;

   const nextQuestion = questions.find((q, index) => {
     return !answeredQuestions.has(index) && currentTime >= q.timestamp;
   });

   if (nextQuestion) {
     const questionIndex = questions.indexOf(nextQuestion);
     setCurrentQuestionIndex(questionIndex);
     setShowQuestion(true);
     questionStartTime.current = Date.now(); // Track when question was shown
     playerRef.current?.pauseVideo(); // Auto-pause video when question appears
     
     // Track enrollment when user first interacts with a question (fire and forget)
     if (id && typeof id === 'string') {
       trackCourseEnrollment(id).catch(error => {
         console.error('Error tracking enrollment in checkForQuestions:', error);
       });
     }
   }
 };

 const handleAnswer = (correct: boolean, selectedAnswer?: string) => {
   if (correct) {
     setCorrectAnswers(prev => prev + 1);
     
     // Track engagement score but don't trigger rating modal during course
     setEngagementScore(prev => prev + 10);
   }
   
   // Track question answered engagement with error handling
   if (id && typeof id === 'string') {
     try {
       trackEngagement(id, { type: 'question_answered', value: correct ? 1 : 0 });
     } catch (error) {
       console.warn('Failed to track question engagement:', error);
     }
   }
   
   // Track question results for curriculum card
   const questionId = `0-${currentQuestionIndex}`; // Using segment 0 since we're flattening
   setQuestionResults(prev => ({ ...prev, [questionId]: correct }));
   
   // Track question response for logged-in users
   if (questions[currentQuestionIndex] && id && typeof id === 'string') {
     const question = questions[currentQuestionIndex];
     const responseTimeMs = questionStartTime.current ? Date.now() - questionStartTime.current : undefined;
     const answer = selectedAnswer || (correct ? 'correct' : 'incorrect'); // Fallback if selectedAnswer not provided
     
     trackQuestionResponse(
       question.id,
       answer,
       correct,
       question.type,
       responseTimeMs
     );
   }
 };

 const handleContinueVideo = () => {
   setAnsweredQuestions(prev => new Set(prev).add(currentQuestionIndex));
   setShowQuestion(false);
   playerRef.current?.playVideo(); // Resume video when continuing
 };

 // Rating trigger logic
 const triggerRatingModal = () => {
   if (hasRated || showRatingModal) return;
   
   console.log(`⭐ Triggering rating modal on course completion`);
   setShowRatingModal(true);
   
   if (id && typeof id === 'string') {
     try {
       trackRatingModalShown(id, 'completion');
     } catch (error) {
       console.warn('Failed to track rating modal shown:', error);
     }
   }
 };

 const handleRatingSubmit = async (rating: number) => {
   if (!id || typeof id !== 'string') return;
   
   const timeSpentMinutes = Math.round((Date.now() - courseStartTime) / 60000);
   const completionPercentage = duration > 0 ? Math.min((currentTime / duration) * 100, 100) : 0;
   
   try {
     const response = await fetch(`/api/courses/${id}/rating`, {
       method: 'POST',
       headers: {
         'Content-Type': 'application/json',
         ...(session?.access_token && { 'Authorization': `Bearer ${session.access_token}` })
       },
       body: JSON.stringify({
         rating,
         context: 'completion', // Always completion since modal only shows at end
         engagementData: {
           timeSpentMinutes,
           questionsAnswered: answeredQuestions.size,
           completionPercentage
         }
       })
     });

     if (response.ok) {
       const data = await response.json();
       console.log('✅ Rating submitted:', data);
       
       // Track rating analytics with error handling
       try {
         trackRating({
           courseId: id,
           rating,
           context: 'completion', // Always completion since modal only shows at end
           timeToRate: Date.now() - courseStartTime,
           engagementScore,
           platform: getPlatform()
         });
       } catch (error) {
         console.warn('Failed to track rating analytics:', error);
       }
       
       setHasRated(true);
       setShowRatingModal(false);
     } else {
       console.error('Failed to submit rating');
     }
   } catch (error) {
     console.error('Error submitting rating:', error);
   }
 };

 const handleRatingClose = () => {
   setShowRatingModal(false);
   
   if (id && typeof id === 'string') {
     try {
       trackRatingModalDismissed(id, 'manual');
     } catch (error) {
       console.warn('Failed to track rating modal dismissed:', error);
     }
   }
 };

 const handleVideoSeek = async (seekTime: number) => {
   if (!playerRef.current || !questions) return;
   
   // Track video seek engagement with error handling
   if (id && typeof id === 'string') {
     try {
       trackEngagement(id, { type: 'video_seeked', value: seekTime });
     } catch (error) {
       console.warn('Failed to track video seek engagement:', error);
     }
   }

   // Find all questions between current time and seek time
   const questionsInRange = questions
     .map((question, index) => ({ ...question, index }))
     .filter(q => {
       if (seekTime > currentTime) {
         // Seeking forward - find unanswered questions we're skipping
         return q.timestamp > currentTime && q.timestamp <= seekTime && !answeredQuestions.has(q.index);
       } else {
         // Seeking backward - no need to mark questions
         return false;
       }
     });

   // Mark skipped questions
   if (questionsInRange.length > 0) {
     console.log(`⏩ Skipping ${questionsInRange.length} questions`);
     
     const newSkippedQuestions = new Set(skippedQuestions);
     for (const question of questionsInRange) {
       newSkippedQuestions.add(question.index);
       
       // Track as incorrect for progress if user is authenticated
       if (user && supabase) {
         try {
           const { data: { session } } = await supabase.auth.getSession();
           if (session) {
             await fetch('/api/user/progress', {
               method: 'POST',
               headers: {
                 'Content-Type': 'application/json',
                 'Authorization': `Bearer ${session.access_token}`
               },
               body: JSON.stringify({
                 courseId: id,
                 segmentIndex: 0, // In this simpler structure, we don't have segments
                 segmentTitle: 'Main',
                 questionId: question.id,
                 selectedAnswer: -1, // Indicate skipped
                 isCorrect: false,
                 timeSpent: 0,
                 explanationViewed: false
               })
             });
           }
         } catch (error) {
           console.error('Failed to track skipped question:', error);
         }
       }
     }
     setSkippedQuestions(newSkippedQuestions);
   }

   // Seek the video
   playerRef.current.seekTo(seekTime);
   setCurrentTime(seekTime);
 };

 const extractVideoId = (url: string): string => {
   const patterns = [
     /(?:youtube\.com\/watch\?v=|youtu\.be\/|youtube\.com\/embed\/)([^&\n?#]+)/,
     /youtube\.com\/watch\?.*v=([^&\n?#]+)/
   ];
   
   for (const pattern of patterns) {
     const match = url.match(pattern);
     if (match) {
       return match[1];
     }
   }
   return '';
 };

 // Adjust question timestamps that are too close to the video end
 const adjustEndOfVideoQuestions = (questions: Question[], videoDuration: number): Question[] => {
   const END_BUFFER_SECONDS = 5; // Move questions this many seconds before the end
   
   return questions.map(question => {
     // Check if question is within the last 5 seconds of the video
     if (question.timestamp > videoDuration - END_BUFFER_SECONDS) {
       const originalTimestamp = question.timestamp;
       const adjustedTimestamp = Math.max(
         videoDuration - END_BUFFER_SECONDS,
         question.timestamp - END_BUFFER_SECONDS
       );
       
       console.log(`⏰ Adjusting end-of-video question: ${originalTimestamp}s → ${adjustedTimestamp}s (video ends at ${videoDuration}s)`);
       
       return {
         ...question,
         timestamp: adjustedTimestamp,
         frame_timestamp: question.frame_timestamp && question.frame_timestamp > videoDuration - END_BUFFER_SECONDS 
           ? adjustedTimestamp - 2 
           : question.frame_timestamp
       };
     }
     return question;
   });
 };

 const handleBackToHome = () => {
   router.push('/');
 };

 const formatTime = (seconds: number) => {
   const minutes = Math.floor(seconds / 60);
   const remainingSeconds = Math.floor(seconds % 60);
   return `${minutes}:${remainingSeconds.toString().padStart(2, '0')}`;
 };

 const formatTimestamp = (seconds: number): string => {
   const minutes = Math.floor(seconds / 60);
   const secs = Math.floor(seconds % 60);
   return `${minutes.toString().padStart(2, '0')}:${secs.toString().padStart(2, '0')}`;
 };

 // Convert questions to courseData format for curriculum card
 const getCourseData = (): CourseData => {
   if (!course || questions.length === 0) {
     return {
       title: course?.title || '',
       description: course?.description || '',
       duration: duration > 0 ? formatTime(duration) : 'Variable',
       videoId: videoId,
       segments: []
     };
   }

   // Group questions into a single segment for simplicity
   const segment: Segment = {
     title: "Course Content",
     timestamp: "00:00",
     timestampSeconds: 0,
     concepts: [],
     questions: questions // Questions are already properly formatted from fetchQuestions
   };

   return {
     title: course.title,
     description: course.description,
     duration: duration > 0 ? formatTime(duration) : 'Variable',
     videoId: videoId,
     segments: [segment]
   };
 };

 // Get active question data for chat bubble
 const getActiveQuestion = () => {
   if (!showQuestion || !questions[currentQuestionIndex]) {
     return null;
   }

   const question = questions[currentQuestionIndex];
   
   // Parse options - handle both array and JSON string formats
   const parseOptions = (options: string[] | string): string[] => {
     if (Array.isArray(options)) {
       return options;
     }
     
     if (typeof options === 'string') {
       try {
         const parsed = JSON.parse(options);
         return Array.isArray(parsed) ? parsed : [options];
       } catch (e) {
         return [options];
       }
     }
     
     return [];
   };

   const parsedOptions = parseOptions(question.options || []);
   const finalOptions = parsedOptions.length === 0 && (question.type === 'true-false' || question.type === 'true_false') 
     ? ['True', 'False'] 
     : parsedOptions;

   return {
     question: question.question,
     type: question.type,
     options: finalOptions
   };
 };

 // Convert answeredQuestions Set<number> to Set<string> format expected by curriculum card
 const getAnsweredQuestionsForCurriculum = (): Set<string> => {
   return new Set(Array.from(answeredQuestions).map(index => `0-${index}`));
 };

 const handleLoginRedirect = () => {
   // Save progress before redirecting
   localStorage.setItem('courseProgress', JSON.stringify({
     courseId: id,
     currentTime,
     answeredQuestions: Array.from(answeredQuestions),
     correctAnswers
   }));
   
   router.push(`/login?returnUrl=/course/${id}`);
 };

 const progressPercentage = duration > 0 ? (currentTime / duration) * 100 : 0;

 if (isLoading) {
   return (
     <div className="min-h-screen bg-gradient-to-b from-background to-muted/20">
       <Header />
       <div className="container mx-auto px-4 py-8">
         <div className="max-w-4xl mx-auto space-y-8">
           <Button variant="ghost" className="mb-4">
             <ArrowLeft className="mr-2 h-4 w-4" />
             Back to Home
           </Button>
           
           <div className="text-center space-y-4">
             <Skeleton className="h-12 w-3/4 mx-auto" />
             <Skeleton className="h-6 w-1/2 mx-auto" />
           </div>
           
           <Card>
             <CardContent className="p-6">
               <Skeleton className="aspect-video w-full" />
             </CardContent>
           </Card>
         </div>
       </div>
     </div>
   );
 }

 if (isProcessing) {
   return (
     <div className="min-h-screen bg-gradient-to-b from-background to-muted/20">
       <Header />
       <div className="container mx-auto px-4 py-8">
         <div className="max-w-4xl mx-auto space-y-8">
           <Button variant="ghost" onClick={handleBackToHome} className="mb-4">
             <ArrowLeft className="mr-2 h-4 w-4" />
             Back to Home
           </Button>
           
           <div className="text-center space-y-4">
             <h1 className="text-3xl font-bold tracking-tight lg:text-4xl">
               {course?.title || 'Processing Course'}
             </h1>
             <p className="text-lg text-muted-foreground">
               Your course is being generated. This may take a few minutes.
             </p>
           </div>
           
           <Card>
             <CardContent className="p-6">
               <div className="aspect-video w-full bg-muted flex items-center justify-center">
                 <div className="text-center space-y-4">
                   <div className="flex justify-center">
                     <div className="animate-spin rounded-full h-12 w-12 border-b-2 border-primary"></div>
                   </div>
                   <p className="text-muted-foreground">
                     Analyzing video and generating interactive questions...
                   </p>
                   <p className="text-sm text-muted-foreground">
                     The page will refresh automatically when ready.
                   </p>
                 </div>
               </div>
             </CardContent>
           </Card>
           
           {course?.youtube_url && (
             <Card>
               <CardHeader>
                 <CardTitle>Video Preview</CardTitle>
               </CardHeader>
               <CardContent>
                 <div className="aspect-video">
                   <iframe
                     src={`https://www.youtube.com/embed/${extractVideoId(course.youtube_url)}`}
                     title="YouTube video player"
                     frameBorder="0"
                     allow="accelerometer; autoplay; clipboard-write; encrypted-media; gyroscope; picture-in-picture"
                     allowFullScreen
                     className="w-full h-full rounded-lg"
                   />
                 </div>
               </CardContent>
             </Card>
           )}
         </div>
       </div>
     </div>
   );
 }

 if (error) {
   return (
     <div className="min-h-screen bg-gradient-to-b from-background to-muted/20">
       <Header />
       <div className="container mx-auto px-4 py-8">
         <div className="max-w-4xl mx-auto space-y-8">
           <Button variant="ghost" onClick={handleBackToHome} className="mb-4">
             <ArrowLeft className="mr-2 h-4 w-4" />
             Back to Home
           </Button>
           
           <Alert variant="destructive">
             <AlertDescription>{error}</AlertDescription>
           </Alert>
         </div>
       </div>
     </div>
   );
 }

 if (!course) {
   return (
     <div className="min-h-screen bg-gradient-to-b from-background to-muted/20">
       <Header />
       <div className="container mx-auto px-4 py-8">
         <div className="max-w-4xl mx-auto space-y-8">
           <Button variant="ghost" onClick={handleBackToHome} className="mb-4">
             <ArrowLeft className="mr-2 h-4 w-4" />
             Back to Home
           </Button>
           
           <Alert>
             <AlertDescription>Course not found or not available.</AlertDescription>
           </Alert>
         </div>
       </div>
     </div>
   );
 }

 return (
   <div className="min-h-screen bg-gradient-to-b from-background to-muted/20">
     <Header />
     
     <div className="container mx-auto px-4 py-8">
       <div className="max-w-4xl mx-auto space-y-8">
         {/* Back Button */}
         <Button variant="ghost" onClick={handleBackToHome} className="mb-4">
           <ArrowLeft className="mr-2 h-4 w-4" />
           Back to Home
         </Button>

         {/* Course Header */}
         <div className="text-center space-y-4">
           <h1 className="text-3xl font-bold tracking-tight lg:text-4xl">
             {course.title}
           </h1>
           <p className="text-lg text-muted-foreground max-w-2xl mx-auto">
             {course.description}
           </p>
           
           {/* Course Rating */}
           {course.totalRatings && course.totalRatings > 0 && (
             <div className="flex items-center justify-center">
               <CompactStarRating
                 rating={course.averageRating || 0}
                 totalRatings={course.totalRatings}
                 size="md"
                 showRatingText={true}
                 className="text-yellow-500"
               />
             </div>
           )}
           
           {/* Course Stats */}
           <div className="flex items-center justify-center gap-6 text-sm text-muted-foreground">
             <div className="flex items-center gap-2">
               <BookOpen className="h-4 w-4" />
               {questions.length} Questions
             </div>
             <div className="flex items-center gap-2">
               <CheckCircle className="h-4 w-4" />
               {correctAnswers}/{questions.length} Correct
               {answeredQuestions.size > 0 && (
                 <span className="text-primary font-medium">
                   ({Math.round((correctAnswers / answeredQuestions.size) * 100)}%)
                 </span>
               )}
             </div>
             {duration > 0 && (
               <div className="flex items-center gap-2">
                 <Clock className="h-4 w-4" />
                 {formatTime(duration)}
               </div>
             )}
           </div>
         </div>

         {/* Video Player */}
         <InteractiveVideoPlayer
           videoId={videoId}
           youtubeUrl={course.youtube_url}
           isYTApiLoaded={isYTApiLoaded}
           error={error}
           isVideoReady={isVideoReady}
           currentTime={currentTime}
           duration={duration}
           questions={questions}
           answeredQuestions={answeredQuestions}
           onVideoSeek={handleVideoSeek}
           formatTime={formatTime}
           onFetchNextCourse={fetchNextCourse}
           isLoadingNextCourse={isLoadingNextCourse}
           nextCourse={nextCourse}
           nextCourseApiCalled={nextCourseApiCalled}
         />

         {/* Question or Transcript Display */}
         {showQuestion && questions[currentQuestionIndex] ? (
           <QuestionOverlay
             question={questions[currentQuestionIndex]}
             onAnswer={handleAnswer}
             onContinue={handleContinueVideo}
             isVisible={showQuestion}
             player={player}
             courseId={id as string}
             segmentIndex={0}
             isInline={true}
           />
         ) : (
           <TranscriptDisplay
             courseId={id as string}
             currentTime={currentTime}
             onSeek={handleVideoSeek}
             formatTimestamp={formatTime}
           />
         )}

         {/* Course Curriculum Card */}
         <CourseCurriculumCard
           courseData={getCourseData()}
           answeredQuestions={getAnsweredQuestionsForCurriculum()}
           questionResults={questionResults}
           expandedExplanations={expandedExplanations}
           setExpandedExplanations={setExpandedExplanations}
           setShowLoginModal={setShowLoginModal}
           freeQuestionsLimit={FREE_QUESTIONS_LIMIT}
           formatTimestamp={formatTimestamp}
         />
       </div>
     </div>

     {/* Login Modal */}
     <Dialog open={showLoginModal} onOpenChange={setShowLoginModal}>
       <DialogContent className="sm:max-w-md">
         <DialogHeader>
           <DialogTitle>Ready to Continue Learning?</DialogTitle>
           <DialogDescription>
             You've completed the free preview! Sign up or log in to:
           </DialogDescription>
         </DialogHeader>
         <div className="space-y-3 my-4">
           <div className="flex items-center gap-2">
             <CheckCircle className="h-5 w-5 text-green-500" />
             <span>Access all course segments</span>
           </div>
           <div className="flex items-center gap-2">
             <CheckCircle className="h-5 w-5 text-green-500" />
             <span>Track your complete progress</span>
           </div>
           <div className="flex items-center gap-2">
             <CheckCircle className="h-5 w-5 text-green-500" />
             <span>Get personalized recommendations</span>
           </div>
           <div className="flex items-center gap-2">
             <CheckCircle className="h-5 w-5 text-green-500" />
             <span>Earn certificates</span>
           </div>
         </div>
         <DialogFooter className="flex-col gap-2 sm:flex-col">
           <Button 
             onClick={handleLoginRedirect}
             className="w-full"
             style={{ backgroundColor: '#8B5CF6' }}
           >
             Sign Up Free
           </Button>
           <Button 
             onClick={handleLoginRedirect}
             variant="outline"
             className="w-full"
           >
             I Already Have an Account
           </Button>
         </DialogFooter>
       </DialogContent>
     </Dialog>

     {/* Next Course Modal */}
     <Dialog open={showNextCourseModal} onOpenChange={setShowNextCourseModal}>
       <DialogContent className="sm:max-w-md">
         <DialogHeader>
           <DialogTitle>🎉 Course Complete!</DialogTitle>
           <DialogDescription>
             Great job finishing this course! Ready to continue learning?
           </DialogDescription>
         </DialogHeader>
         {nextCourse ? (
           <div className="space-y-4 my-4">
             <div className="p-4 bg-muted rounded-lg">
               <h3 className="font-semibold text-sm mb-1">Up Next:</h3>
               <h4 className="font-medium">{nextCourse.title}</h4>
               <p className="text-sm text-muted-foreground mt-2">{nextCourse.description}</p>
               {nextCourse.questionsGenerated && (
                 <div className="mt-3 flex items-center gap-2 text-xs text-green-600">
                   <div className="w-2 h-2 bg-green-600 rounded-full"></div>
                   Interactive questions generated
                 </div>
               )}
             </div>
           </div>
         ) : isLoadingNextCourse ? (
           <div className="flex items-center justify-center py-8">
             <div className="animate-spin rounded-full h-8 w-8 border-b-2 border-primary"></div>
             <span className="ml-2 text-muted-foreground">Generating next course...</span>
           </div>
         ) : (
           <div className="flex items-center justify-center py-8">
             <span className="text-muted-foreground">No next course available</span>
           </div>
         )}
         <DialogFooter className="flex-col gap-2 sm:flex-col">
           <Button 
             onClick={() => {
               if (nextCourse) {
                 console.log('📚 Navigating to next course:', {
                   courseId: nextCourse.id,
                   title: nextCourse.title,
                   questionsGenerated: nextCourse.questionsGenerated,
                   nextCourse: nextCourse
                 });
                 
                 // Close modal before navigation
                 setShowNextCourseModal(false);
                 
                 // Force full page reload to ensure fresh state
                 window.location.href = `/course/${nextCourse.id}`;
               }
             }}
             className="w-full"
             disabled={!nextCourse || isLoadingNextCourse}
             style={{ backgroundColor: '#8B5CF6' }}
           >
             {isLoadingNextCourse ? (
               <>
                 <div className="animate-spin rounded-full h-4 w-4 border-b-2 border-white mr-2"></div>
                 Generating Course...
               </>
             ) : (
               'Start Next Course'
             )}
           </Button>
           <Button 
             onClick={() => setShowNextCourseModal(false)}
             variant="outline"
             className="w-full"
           >
             Stay Here
           </Button>
         </DialogFooter>
       </DialogContent>
     </Dialog>

     {/* Rating Modal */}
     <RatingModal
       isOpen={showRatingModal}
       onClose={handleRatingClose}
       onRate={handleRatingSubmit}
       courseTitle={course?.title}
       position="center"
       autoHide={8000}
     />

     {/* Chat Bubble */}
     <ChatBubble 
       courseId={id as string}
       currentVideoTime={currentTime}
       activeQuestion={getActiveQuestion()}
     />
   </div>
 );
}<|MERGE_RESOLUTION|>--- conflicted
+++ resolved
@@ -18,12 +18,9 @@
 import { useAuth } from '@/contexts/AuthContext';
 import { useAnalytics } from '@/hooks/useAnalytics';
 import { supabase } from '@/lib/supabase';
-<<<<<<< HEAD
 import { useGuidedTour } from '@/hooks/useGuidedTour';
 import { learnerTourSteps } from '@/config/tours';
-=======
 import ChatBubble from '@/components/ChatBubble';
->>>>>>> 5111f809
 
 interface Course {
  id: string;
@@ -427,14 +424,10 @@
        console.log('🎬 Course loaded:', {
          title: data.course.title,
          youtubeUrl: data.course.youtube_url,
-<<<<<<< HEAD
          extractedVideoId: extractedVideoId,
          published: data.course.published,
          hasRatings: courseWithRating.totalRatings > 0,
          averageRating: courseWithRating.averageRating
-=======
-         extractedVideoId: extractedVideoId
->>>>>>> 5111f809
        });
        setVideoId(extractedVideoId);
      } else {
