--- conflicted
+++ resolved
@@ -1388,8 +1388,6 @@
            <p className="text-lg text-muted-foreground max-w-2xl mx-auto">
              {course.description}
            </p>
-           
-<<<<<<< HEAD
            {/* Course Rating - Always show */}
            <div className="flex items-center justify-center">
              <CompactStarRating
@@ -1400,20 +1398,6 @@
                className="text-yellow-500"
              />
            </div>
-=======
-           {/* Course Rating */}
-           {course.totalRatings && course.totalRatings > 0 && (
-             <div className="flex items-center justify-center">
-               <CompactStarRating
-                 rating={course.averageRating || 0}
-                 totalRatings={course.totalRatings}
-                 size="md"
-                 showRatingText={true}
-                 className="text-yellow-500"
-               />
-             </div>
-           )}
->>>>>>> 4084be8f
            
            {/* Course Stats */}
            <div className="flex items-center justify-center gap-6 text-sm text-muted-foreground">
