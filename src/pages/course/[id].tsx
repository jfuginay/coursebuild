import { useState, useEffect, useRef } from 'react';
import { useRouter } from 'next/router';
import { Card, CardContent } from '@/components/ui/card';
import { Button } from '@/components/ui/button';
import { Alert, AlertDescription } from '@/components/ui/alert';
import { ArrowLeft } from 'lucide-react';
import { Skeleton } from '@/components/ui/skeleton';
import Header from '@/components/Header';
import QuestionOverlay from '@/components/QuestionOverlay';
import CourseCurriculumCard from '@/components/CourseCurriculumCard';
import TranscriptDisplay from '@/components/TranscriptDisplay';
import InteractiveVideoPlayer from '@/components/InteractiveVideoPlayer';
import ChatBubble from '@/components/ChatBubble';
import ProcessingIndicator from '@/components/ProcessingIndicator';
import { LoginModal, NextCourseModal, RatingModalWrapper } from '@/components/CourseModals';

// Hooks
import { useAuth } from '@/contexts/AuthContext';
import { useAnalytics } from '@/hooks/useAnalytics';
import { useCourseData } from '@/hooks/useCourseData';
import { useRealTimeUpdates } from '@/hooks/useRealTimeUpdates';
import { useYouTubePlayer } from '@/hooks/useYouTubePlayer';
import { useNextCourse } from '@/hooks/useNextCourse';
import { useGuidedTour } from '@/hooks/useGuidedTour';
import { learnerTourSteps } from '@/config/tours';
import { supabase } from '@/lib/supabase';

// Types and utilities
import { Course, CourseData, Segment, Question } from '@/types/course';
import { formatTime, adjustEndOfVideoQuestions, parseOptions } from '@/utils/courseHelpers';

export default function CoursePage() {
 const router = useRouter();
 const { id } = router.query;
 const { user, session } = useAuth();
 const { trackRating, trackCourse, trackRatingModalShown, trackRatingModalDismissed, trackEngagement, getPlatform } = useAnalytics();
  
  // Course data management
  const {
    course,
    setCourse,
    questions,
    setQuestions,
    isLoading,
    error,
    isProcessing,
    setIsProcessing,
    isSegmented,
    totalSegments,
    completedSegments,
    segmentQuestionCounts,
    setSegmentQuestionCounts,
    fetchQuestions,
    fetchSegmentQuestions
  } = useCourseData({ courseId: id as string | undefined });

  // Question state
 const [currentQuestionIndex, setCurrentQuestionIndex] = useState(0);
 const [showQuestion, setShowQuestion] = useState(false);
 const [answeredQuestions, setAnsweredQuestions] = useState<Set<number>>(new Set());
 const [skippedQuestions, setSkippedQuestions] = useState<Set<number>>(new Set());
 const [correctAnswers, setCorrectAnswers] = useState(0);
 const [questionResults, setQuestionResults] = useState<Record<string, boolean>>({});
 const [expandedExplanations, setExpandedExplanations] = useState<Set<string>>(new Set());
 const [showLoginModal, setShowLoginModal] = useState(false);
  const [isEnrolled, setIsEnrolled] = useState(false);
 
 // Rating state
 const [showRatingModal, setShowRatingModal] = useState(false);
 const [hasRated, setHasRated] = useState(false);
 const [engagementScore, setEngagementScore] = useState(0);
 const [courseStartTime] = useState(Date.now());
 
 // Guided tour state
 const [shouldRunTour, setShouldRunTour] = useState(false);
 const [hasCheckedOnboarding, setHasCheckedOnboarding] = useState(false);

 // Free questions limit
 const FREE_QUESTIONS_LIMIT = 2;
  const questionStartTime = useRef<number | null>(null);

  // Video player callbacks
  const handlePlayerStateChange = (state: number) => {
    // Handle state changes if needed
  };

  const handleVideoEnd = () => {
    // Track course completion
    if (id && typeof id === 'string') {
      try {
        trackCourse({
          courseId: id,
          action: 'complete',
          duration: Math.round(duration),
          questionsAnswered: answeredQuestions.size,
          completionPercentage: 100
        });
      } catch (error) {
        console.warn('Failed to track course completion:', error);
      }
      
      // Trigger rating modal on completion
      triggerRatingModal();
    }
  };

  // YouTube player setup
  const {
    player,
    playerRef,
    isVideoReady,
    isYTApiLoaded,
    videoId,
    currentTime,
    duration
  } = useYouTubePlayer({
    courseId: id as string | undefined,
    youtubeUrl: course?.youtube_url || '',
    onTimeUpdate: (time) => {
      // Time update handled internally
    },
    onDurationChange: (duration) => {
      // Duration update handled internally
    },
    onPlayerStateChange: handlePlayerStateChange,
    onVideoEnd: handleVideoEnd
  });

  // Next course management
  const {
    nextCourse,
    isLoadingNextCourse,
    showNextCourseModal,
    setShowNextCourseModal,
    fetchNextCourse
  } = useNextCourse({
    currentCourseId: id as string | undefined,
    currentCourse: course,
    questions,
    questionResults,
    currentTime,
    duration
  });

  // Real-time updates
  useRealTimeUpdates({
    courseId: id as string | undefined,
    isProcessing,
    coursePublished: course?.published,
    questionCount: questions.length,
    isSegmented,
    totalSegments,
    fetchSegmentQuestions,
    fetchQuestions,
    setQuestions,
    setSegmentQuestionCounts,
    setCourse,
    setIsProcessing
  });
 
 // Check if user has completed onboarding and show tour if needed
 useEffect(() => {
   const checkOnboarding = async () => {
     if (!user || hasCheckedOnboarding || !isVideoReady) return;
     
     try {
       const response = await fetch(`/api/user/check-onboarding?user_id=${user.id}`);
       const data = await response.json();
       
       if (!data.onboarding_completed) {
         setShouldRunTour(true);
       }
       setHasCheckedOnboarding(true);
     } catch (error) {
       console.error('Error checking onboarding status:', error);
       setHasCheckedOnboarding(true);
     }
   };
   
   checkOnboarding();
 }, [user, hasCheckedOnboarding, isVideoReady]);
 
 // Initialize guided tour for learner journey
 useGuidedTour('learner', learnerTourSteps, shouldRunTour, {
   delay: 2000, // Wait for video to load
   onComplete: async () => {
     setShouldRunTour(false);
     // Update onboarding status in database
     if (user) {
       try {
         await fetch('/api/user/update-onboarding', {
           method: 'POST',
           headers: {
             'Content-Type': 'application/json',
           },
           body: JSON.stringify({
             user_id: user.id,
             onboarding_completed: true
           }),
         });
       } catch (error) {
         console.error('Error updating onboarding status:', error);
       }
     }
   }
 });

  // Check for questions when video time updates
 useEffect(() => {
   if (player && questions.length > 0) {
     checkForQuestions();
   }
 }, [currentTime, questions, currentQuestionIndex, answeredQuestions]);

 // Adjust question timestamps when video duration becomes available
 useEffect(() => {
   if (questions.length > 0 && duration > 0 && isVideoReady) {
     // Check if any questions need adjustment
     const hasEndOfVideoQuestions = questions.some(question => question.timestamp > duration - 5);
     
     if (hasEndOfVideoQuestions) {
       console.log(`🎬 Video duration: ${duration}s - checking for end-of-video questions...`);
       const adjustedQuestions = adjustEndOfVideoQuestions(questions, duration);
       
       // Only update if adjustments were made
       const questionsAdjusted = JSON.stringify(adjustedQuestions) !== JSON.stringify(questions);
       if (questionsAdjusted) {
         console.log('⏰ Applied timestamp adjustments for end-of-video questions');
         setQuestions(adjustedQuestions);
       }
     }
   }
 }, [questions, duration, isVideoReady]);

  const checkForQuestions = () => {
    if (showQuestion || questions.length === 0) return;

    const nextQuestion = questions.find((q, index) => {
      return !answeredQuestions.has(index) && currentTime >= q.timestamp;
    });

    if (nextQuestion) {
      const questionIndex = questions.indexOf(nextQuestion);
      setCurrentQuestionIndex(questionIndex);
      setShowQuestion(true);
      questionStartTime.current = Date.now(); // Track when question was shown
      playerRef.current?.pauseVideo(); // Auto-pause video when question appears
      
      // Track enrollment when user first interacts with a question (fire and forget)
      if (id && typeof id === 'string') {
        trackCourseEnrollment(id).catch(error => {
          console.error('Error tracking enrollment in checkForQuestions:', error);
        });
      }
   }
 };

 // Helper function to track course enrollment for logged-in users
 const trackCourseEnrollment = async (courseId: string): Promise<boolean> => {
   if (!user || isEnrolled) return isEnrolled; // Only track for logged-in users and if not already enrolled
   
   try {
     const response = await fetch('/api/user-course-enrollments', {
       method: 'POST',
       headers: {
         'Content-Type': 'application/json',
       },
       body: JSON.stringify({
         user_id: user.id,
         course_id: courseId,
       }),
     });

     if (!response.ok) {
       console.error('Failed to track course enrollment:', await response.text());
       return false;
     } else {
       const result = await response.json();
       console.log('Course enrollment tracked successfully:', result);
       setIsEnrolled(true);
       return true;
     }
   } catch (error) {
     console.error('Error tracking course enrollment:', error);
     return false;
   }
 };

 // Helper function to track question responses for logged-in users
 const trackQuestionResponse = async (questionId: string, selectedAnswer: string, isCorrect: boolean, questionType: string, responseTimeMs?: number) => {
   if (!user || !session || !id) return; // Only track for logged-in users with valid session
   
   try {
     // Ensure enrollment exists before tracking response
     const enrollmentSuccess = await trackCourseEnrollment(id as string);
     if (!enrollmentSuccess) {
       console.error('Failed to create/verify enrollment, skipping question response tracking');
       return;
     }

     const response = await fetch('/api/user-question-responses', {
       method: 'POST',
       headers: {
         'Content-Type': 'application/json',
         'Authorization': `Bearer ${session.access_token}`,
       },
       body: JSON.stringify({
         question_id: questionId,
         course_id: id,
         selected_answer: selectedAnswer,
         is_correct: isCorrect,
         response_time_ms: responseTimeMs,
         question_type: questionType,
         timestamp: currentTime,
       }),
     });

     if (!response.ok) {
       const errorText = await response.text();
       console.error('Failed to track question response:', errorText);
     } else {
       const result = await response.json();
       console.log('Question response tracked successfully:', result);
     }
   } catch (error) {
     console.error('Error tracking question response:', error);
   }
 };

 const handleAnswer = (correct: boolean, selectedAnswer?: string) => {
   if (correct) {
     setCorrectAnswers(prev => prev + 1);
     
     // Track engagement score but don't trigger rating modal during course
     setEngagementScore(prev => prev + 10);
   }
   
   // Track question answered engagement with error handling
   if (id && typeof id === 'string') {
     try {
       trackEngagement(id, { type: 'question_answered', value: correct ? 1 : 0 });
     } catch (error) {
       console.warn('Failed to track question engagement:', error);
     }
   }
   
   // Track question results for curriculum card
   const questionId = `0-${currentQuestionIndex}`; // Using segment 0 since we're flattening
   setQuestionResults(prev => ({ ...prev, [questionId]: correct }));
   
   // Track question response for logged-in users
   if (questions[currentQuestionIndex] && id && typeof id === 'string') {
     const question = questions[currentQuestionIndex];
     const responseTimeMs = questionStartTime.current ? Date.now() - questionStartTime.current : undefined;
     const answer = selectedAnswer || (correct ? 'correct' : 'incorrect'); // Fallback if selectedAnswer not provided
     
     trackQuestionResponse(
       question.id,
       answer,
       correct,
       question.type,
       responseTimeMs
     );
   }
 };

 const handleContinueVideo = () => {
   setAnsweredQuestions(prev => new Set(prev).add(currentQuestionIndex));
   setShowQuestion(false);
   
   // For hotspot questions, seek back to the original question timestamp
   const currentQuestion = questions[currentQuestionIndex];
   if (currentQuestion && currentQuestion.type === 'hotspot' && currentQuestion.frame_timestamp && playerRef.current) {
     // The video is currently at frame_timestamp, need to go back to the original timestamp
     console.log('🎯 Returning to question timestamp from frame timestamp:', {
       originalTimestamp: currentQuestion.timestamp,
       frameTimestamp: currentQuestion.frame_timestamp
     });
     playerRef.current.seekTo(currentQuestion.timestamp);
   }
   
   playerRef.current?.playVideo(); // Resume video when continuing
 };

 // Rating trigger logic
 const triggerRatingModal = () => {
   if (hasRated || showRatingModal) return;
   
   console.log(`⭐ Triggering rating modal on course completion`);
   setShowRatingModal(true);
   
   if (id && typeof id === 'string') {
     try {
       trackRatingModalShown(id, 'completion');
     } catch (error) {
       console.warn('Failed to track rating modal shown:', error);
     }
   }
 };

 const handleRatingSubmit = async (rating: number) => {
   if (!id || typeof id !== 'string') return;
   
   const timeSpentMinutes = Math.round((Date.now() - courseStartTime) / 60000);
   const completionPercentage = duration > 0 ? Math.min((currentTime / duration) * 100, 100) : 0;
   
   try {
     const response = await fetch(`/api/courses/${id}/rating`, {
       method: 'POST',
       headers: {
         'Content-Type': 'application/json',
         ...(session?.access_token && { 'Authorization': `Bearer ${session.access_token}` })
       },
       body: JSON.stringify({
         rating,
         context: 'completion', // Always completion since modal only shows at end
         engagementData: {
           timeSpentMinutes,
           questionsAnswered: answeredQuestions.size,
           completionPercentage
         }
       })
     });

     if (response.ok) {
       const data = await response.json();
       console.log('✅ Rating submitted:', data);
       
       // Track rating analytics with error handling
       try {
         trackRating({
           courseId: id,
           rating,
           context: 'completion', // Always completion since modal only shows at end
           timeToRate: Date.now() - courseStartTime,
           engagementScore,
           platform: getPlatform()
         });
       } catch (error) {
         console.warn('Failed to track rating analytics:', error);
       }
       
       setHasRated(true);
       setShowRatingModal(false);
     } else {
       console.error('Failed to submit rating');
     }
   } catch (error) {
     console.error('Error submitting rating:', error);
   }
 };

 const handleRatingClose = () => {
   setShowRatingModal(false);
   
   if (id && typeof id === 'string') {
     try {
       trackRatingModalDismissed(id, 'manual');
     } catch (error) {
       console.warn('Failed to track rating modal dismissed:', error);
     }
   }
 };

 const handleVideoSeek = async (seekTime: number) => {
   if (!playerRef.current || !questions) return;
   
   // Track video seek engagement with error handling
   if (id && typeof id === 'string') {
     try {
       trackEngagement(id, { type: 'video_seeked', value: seekTime });
     } catch (error) {
       console.warn('Failed to track video seek engagement:', error);
     }
   }

   // Find all questions between current time and seek time
   const questionsInRange = questions
     .map((question, index) => ({ ...question, index }))
     .filter(q => {
       if (seekTime > currentTime) {
         // Seeking forward - find unanswered questions we're skipping
         return q.timestamp > currentTime && q.timestamp <= seekTime && !answeredQuestions.has(q.index);
       } else {
         // Seeking backward - no need to mark questions
         return false;
       }
     });

   // Mark skipped questions
   if (questionsInRange.length > 0) {
     console.log(`⏩ Skipping ${questionsInRange.length} questions`);
     
     const newSkippedQuestions = new Set(skippedQuestions);
     for (const question of questionsInRange) {
       newSkippedQuestions.add(question.index);
       
       // Track as incorrect for progress if user is authenticated
       if (user && supabase) {
         try {
           const { data: { session } } = await supabase.auth.getSession();
           if (session) {
             await fetch('/api/user/progress', {
               method: 'POST',
               headers: {
                 'Content-Type': 'application/json',
                 'Authorization': `Bearer ${session.access_token}`
               },
               body: JSON.stringify({
                 courseId: id,
                 segmentIndex: 0, // In this simpler structure, we don't have segments
                 segmentTitle: 'Main',
                 questionId: question.id,
                 selectedAnswer: -1, // Indicate skipped
                 isCorrect: false,
                 timeSpent: 0,
                 explanationViewed: false
               })
             });
           }
         } catch (error) {
           console.error('Failed to track skipped question:', error);
         }
       }
     }
     setSkippedQuestions(newSkippedQuestions);
   }

   // Seek the video
   playerRef.current.seekTo(seekTime);
 };

 const handleBackToHome = () => {
   router.push('/');
 };

 // Convert questions to courseData format for curriculum card
 const getCourseData = (): CourseData => {
   if (!course || questions.length === 0) {
     return {
       title: course?.title || '',
       description: course?.description || '',
       duration: duration > 0 ? formatTime(duration) : 'Variable',
       videoId: videoId,
       segments: []
     };
   }

    // For segmented courses, group questions by segment
    if (isSegmented) {
      const segmentMap = new Map<number, Question[]>();
      
      questions.forEach(q => {
        const segmentId = q.segment_index || 0;
        if (!segmentMap.has(segmentId)) {
          segmentMap.set(segmentId, []);
        }
        segmentMap.get(segmentId)!.push(q);
      });

      const segments: Segment[] = Array.from(segmentMap.entries())
        .sort(([a], [b]) => a - b)
        .map(([segmentId, segmentQuestions]) => ({
          title: `Segment ${segmentId + 1}`,
          timestamp: formatTime(segmentQuestions[0]?.timestamp || 0),
          timestampSeconds: segmentQuestions[0]?.timestamp || 0,
          concepts: [],
          questions: segmentQuestions,
          isComplete: segmentId < completedSegments
        }));

      return {
        title: course.title,
        description: course.description,
        duration: duration > 0 ? formatTime(duration) : 'Variable',
        videoId: videoId,
        segments
      };
    }

    // For non-segmented courses, group all questions into a single segment
   const segment: Segment = {
     title: "Course Content",
     timestamp: "00:00",
     timestampSeconds: 0,
     concepts: [],
      questions: questions,
      isComplete: true
   };

   return {
     title: course.title,
     description: course.description,
     duration: duration > 0 ? formatTime(duration) : 'Variable',
     videoId: videoId,
     segments: [segment]
   };
 };

 // Get active question data for chat bubble
 const getActiveQuestion = () => {
   if (!showQuestion || !questions[currentQuestionIndex]) {
     return null;
   }

   const question = questions[currentQuestionIndex];

   const parsedOptions = parseOptions(question.options || []);
   const finalOptions = parsedOptions.length === 0 && (question.type === 'true-false' || question.type === 'true_false') 
     ? ['True', 'False'] 
     : parsedOptions;

   return {
     question: question.question,
     type: question.type,
     options: finalOptions
   };
 };

 // Convert answeredQuestions Set<number> to Set<string> format expected by curriculum card
 const getAnsweredQuestionsForCurriculum = (): Set<string> => {
   return new Set(Array.from(answeredQuestions).map(index => `0-${index}`));
 };

 const handleLoginRedirect = () => {
   // Save progress before redirecting
   localStorage.setItem('courseProgress', JSON.stringify({
     courseId: id,
     currentTime,
     answeredQuestions: Array.from(answeredQuestions),
     correctAnswers
   }));
   
   router.push(`/login?returnUrl=/course/${id}`);
 };

  const handleStartNextCourse = () => {
    if (nextCourse) {
      console.log('📚 Navigating to next course:', {
        courseId: nextCourse.id,
        title: nextCourse.title,
        questionsGenerated: nextCourse.questionsGenerated,
        nextCourse: nextCourse
      });
      
      // Close modal before navigation
      setShowNextCourseModal(false);
      
      // Force full page reload to ensure fresh state
      window.location.href = `/course/${nextCourse.id}`;
    }
  };

<<<<<<< HEAD
  const progressPercentage = duration > 0 ? (currentTime / duration) * 100 : 0;

  if (isLoading) {
    return (
      <div className="min-h-screen bg-gradient-to-b from-background to-muted/20">
        <Header />
        <div className="container mx-auto px-4 py-8">
          <div className="max-w-6xl mx-auto space-y-8">
            <Button variant="ghost" className="mb-4">
              <ArrowLeft className="mr-2 h-4 w-4" />
              Back to Home
            </Button>
            
            <div className="text-center space-y-4">
              <Skeleton className="h-12 w-3/4 mx-auto" />
              <Skeleton className="h-6 w-1/2 mx-auto" />
            </div>
            
            <Card>
              <CardContent className="p-6">
                <Skeleton className="aspect-video w-full" />
              </CardContent>
            </Card>
          </div>
        </div>
      </div>
    );
  }

  if (error) {
    return (
      <div className="min-h-screen bg-gradient-to-b from-background to-muted/20">
        <Header />
        <div className="container mx-auto px-4 py-8">
          <div className="max-w-6xl mx-auto space-y-8">
            <Button variant="ghost" onClick={handleBackToHome} className="mb-4">
              <ArrowLeft className="mr-2 h-4 w-4" />
              Back to Home
            </Button>
            
            <Alert variant="destructive">
              <AlertDescription>{error}</AlertDescription>
            </Alert>
          </div>
        </div>
      </div>
    );
  }

  if (!course) {
    return (
      <div className="min-h-screen bg-gradient-to-b from-background to-muted/20">
        <Header />
        <div className="container mx-auto px-4 py-8">
          <div className="max-w-6xl mx-auto space-y-8">
            <Button variant="ghost" onClick={handleBackToHome} className="mb-4">
              <ArrowLeft className="mr-2 h-4 w-4" />
              Back to Home
            </Button>
            
            <Alert>
              <AlertDescription>Course not found or not available.</AlertDescription>
            </Alert>
          </div>
        </div>
      </div>
    );
  }

  return (
    <div className="min-h-screen bg-gradient-to-b from-background to-muted/20">
      <Header />
      
      <div className="container mx-auto px-4 py-8">
        <div className="max-w-7xl mx-auto space-y-8">
          {/* Back Button */}
          <Button variant="ghost" onClick={handleBackToHome} className="mb-4">
            <ArrowLeft className="mr-2 h-4 w-4" />
            Back to Home
          </Button>

          {/* Course Header */}
          <div className="text-center space-y-4">
            <h1 className="text-3xl font-bold tracking-tight lg:text-4xl">
              {course.title}
            </h1>
            
            {/* Processing Indicator */}
            {isProcessing && (
=======
 const progressPercentage = duration > 0 ? (currentTime / duration) * 100 : 0;

 if (isLoading) {
   return (
     <div className="min-h-screen bg-gradient-to-b from-background to-muted/20">
       <Header />
       <div className="container mx-auto px-4 py-8">
         <div className="max-w-4xl mx-auto space-y-8">
           <Button variant="ghost" className="mb-4">
             <ArrowLeft className="mr-2 h-4 w-4" />
             Back to Home
           </Button>
           
           <div className="text-center space-y-4">
             <Skeleton className="h-12 w-3/4 mx-auto" />
             <Skeleton className="h-6 w-1/2 mx-auto" />
           </div>
           
           <Card>
             <CardContent className="p-6">
               <Skeleton className="aspect-video w-full" />
             </CardContent>
           </Card>
         </div>
       </div>
     </div>
   );
 }

 if (error) {
   return (
     <div className="min-h-screen bg-gradient-to-b from-background to-muted/20">
       <Header />
       <div className="container mx-auto px-4 py-8">
         <div className="max-w-4xl mx-auto space-y-8">
           <Button variant="ghost" onClick={handleBackToHome} className="mb-4">
             <ArrowLeft className="mr-2 h-4 w-4" />
             Back to Home
           </Button>
           
           <Alert variant="destructive">
             <AlertDescription>{error}</AlertDescription>
           </Alert>
         </div>
       </div>
     </div>
   );
 }

 if (!course) {
   return (
     <div className="min-h-screen bg-gradient-to-b from-background to-muted/20">
       <Header />
       <div className="container mx-auto px-4 py-8">
         <div className="max-w-4xl mx-auto space-y-8">
           <Button variant="ghost" onClick={handleBackToHome} className="mb-4">
             <ArrowLeft className="mr-2 h-4 w-4" />
             Back to Home
           </Button>
           
           <Alert>
             <AlertDescription>Course not found or not available.</AlertDescription>
           </Alert>
         </div>
       </div>
     </div>
   );
 }

 return (
   <div className="min-h-screen bg-gradient-to-b from-background to-muted/20">
     <Header />
     
     <div className="container mx-auto px-4 py-8">
       <div className="max-w-4xl mx-auto space-y-8">
         {/* Back Button */}
         <Button variant="ghost" onClick={handleBackToHome} className="mb-4">
           <ArrowLeft className="mr-2 h-4 w-4" />
           Back to Home
         </Button>

         {/* Course Header */}
         <div className="text-center space-y-4">
           <h1 className="text-3xl font-bold tracking-tight lg:text-4xl">
             {course.title}
           </h1>
           
           {/* Processing Indicator */}
           {isProcessing && (
>>>>>>> e81e7e53
              <ProcessingIndicator
                isSegmented={isSegmented}
                totalSegments={totalSegments}
                completedSegments={completedSegments}
                questionCount={questions.length}
                segmentQuestionCounts={segmentQuestionCounts}
              />
           )}
         </div>

         {/* Video Player */}
         <InteractiveVideoPlayer
           key={`video-player-${videoId}`}
           videoId={videoId}
           youtubeUrl={course.youtube_url}
           isYTApiLoaded={isYTApiLoaded}
           error={null}
           isVideoReady={isVideoReady}
           currentTime={currentTime}
           duration={duration}
           questions={questions}
           answeredQuestions={answeredQuestions}
           onVideoSeek={handleVideoSeek}
           formatTime={formatTime}
           onFetchNextCourse={fetchNextCourse}
           isLoadingNextCourse={isLoadingNextCourse}
           nextCourse={nextCourse}
            nextCourseApiCalled={false}
         />

         {/* Question or Transcript Display */}
         {(!isProcessing || (isProcessing && questions.length > 0)) && (
           showQuestion && questions[currentQuestionIndex] ? (
             <QuestionOverlay
               question={questions[currentQuestionIndex]}
               onAnswer={handleAnswer}
               onContinue={handleContinueVideo}
               isVisible={showQuestion}
               player={player}
               courseId={id as string}
               segmentIndex={0}
               isInline={true}
             />
           ) : (
             <TranscriptDisplay
               courseId={id as string}
               currentTime={currentTime}
               onSeek={handleVideoSeek}
               formatTimestamp={formatTime}
             />
           )
         )}

         {/* Course Curriculum Card */}
         {questions.length > 0 && (
           <CourseCurriculumCard
             courseData={getCourseData()}
             answeredQuestions={getAnsweredQuestionsForCurriculum()}
             questionResults={questionResults}
             expandedExplanations={expandedExplanations}
             setExpandedExplanations={setExpandedExplanations}
             setShowLoginModal={setShowLoginModal}
             freeQuestionsLimit={FREE_QUESTIONS_LIMIT}
              formatTimestamp={formatTime}
              isProcessing={isProcessing}
              isSegmented={isSegmented}
           />
         )}
       </div>
     </div>

      {/* Modals */}
      <LoginModal 
        open={showLoginModal} 
        onOpenChange={setShowLoginModal}
        onLoginRedirect={handleLoginRedirect}
      />

      <NextCourseModal
        open={showNextCourseModal}
        onOpenChange={setShowNextCourseModal}
        nextCourse={nextCourse}
        isLoadingNextCourse={isLoadingNextCourse}
        onStartNextCourse={handleStartNextCourse}
      />

      <RatingModalWrapper
       isOpen={showRatingModal}
       onClose={handleRatingClose}
       onRate={handleRatingSubmit}
       courseTitle={course?.title}
     />

     {/* Chat Bubble */}
     <ChatBubble 
       courseId={id as string}
       currentVideoTime={currentTime}
       activeQuestion={getActiveQuestion()}
     />
   </div>
 );
}<|MERGE_RESOLUTION|>--- conflicted
+++ resolved
@@ -651,97 +651,6 @@
     }
   };
 
-<<<<<<< HEAD
-  const progressPercentage = duration > 0 ? (currentTime / duration) * 100 : 0;
-
-  if (isLoading) {
-    return (
-      <div className="min-h-screen bg-gradient-to-b from-background to-muted/20">
-        <Header />
-        <div className="container mx-auto px-4 py-8">
-          <div className="max-w-6xl mx-auto space-y-8">
-            <Button variant="ghost" className="mb-4">
-              <ArrowLeft className="mr-2 h-4 w-4" />
-              Back to Home
-            </Button>
-            
-            <div className="text-center space-y-4">
-              <Skeleton className="h-12 w-3/4 mx-auto" />
-              <Skeleton className="h-6 w-1/2 mx-auto" />
-            </div>
-            
-            <Card>
-              <CardContent className="p-6">
-                <Skeleton className="aspect-video w-full" />
-              </CardContent>
-            </Card>
-          </div>
-        </div>
-      </div>
-    );
-  }
-
-  if (error) {
-    return (
-      <div className="min-h-screen bg-gradient-to-b from-background to-muted/20">
-        <Header />
-        <div className="container mx-auto px-4 py-8">
-          <div className="max-w-6xl mx-auto space-y-8">
-            <Button variant="ghost" onClick={handleBackToHome} className="mb-4">
-              <ArrowLeft className="mr-2 h-4 w-4" />
-              Back to Home
-            </Button>
-            
-            <Alert variant="destructive">
-              <AlertDescription>{error}</AlertDescription>
-            </Alert>
-          </div>
-        </div>
-      </div>
-    );
-  }
-
-  if (!course) {
-    return (
-      <div className="min-h-screen bg-gradient-to-b from-background to-muted/20">
-        <Header />
-        <div className="container mx-auto px-4 py-8">
-          <div className="max-w-6xl mx-auto space-y-8">
-            <Button variant="ghost" onClick={handleBackToHome} className="mb-4">
-              <ArrowLeft className="mr-2 h-4 w-4" />
-              Back to Home
-            </Button>
-            
-            <Alert>
-              <AlertDescription>Course not found or not available.</AlertDescription>
-            </Alert>
-          </div>
-        </div>
-      </div>
-    );
-  }
-
-  return (
-    <div className="min-h-screen bg-gradient-to-b from-background to-muted/20">
-      <Header />
-      
-      <div className="container mx-auto px-4 py-8">
-        <div className="max-w-7xl mx-auto space-y-8">
-          {/* Back Button */}
-          <Button variant="ghost" onClick={handleBackToHome} className="mb-4">
-            <ArrowLeft className="mr-2 h-4 w-4" />
-            Back to Home
-          </Button>
-
-          {/* Course Header */}
-          <div className="text-center space-y-4">
-            <h1 className="text-3xl font-bold tracking-tight lg:text-4xl">
-              {course.title}
-            </h1>
-            
-            {/* Processing Indicator */}
-            {isProcessing && (
-=======
  const progressPercentage = duration > 0 ? (currentTime / duration) * 100 : 0;
 
  if (isLoading) {
@@ -749,7 +658,7 @@
      <div className="min-h-screen bg-gradient-to-b from-background to-muted/20">
        <Header />
        <div className="container mx-auto px-4 py-8">
-         <div className="max-w-4xl mx-auto space-y-8">
+         <div className="max-w-6xl mx-auto space-y-8">
            <Button variant="ghost" className="mb-4">
              <ArrowLeft className="mr-2 h-4 w-4" />
              Back to Home
@@ -776,7 +685,7 @@
      <div className="min-h-screen bg-gradient-to-b from-background to-muted/20">
        <Header />
        <div className="container mx-auto px-4 py-8">
-         <div className="max-w-4xl mx-auto space-y-8">
+         <div className="max-w-6xl mx-auto space-y-8">
            <Button variant="ghost" onClick={handleBackToHome} className="mb-4">
              <ArrowLeft className="mr-2 h-4 w-4" />
              Back to Home
@@ -796,7 +705,7 @@
      <div className="min-h-screen bg-gradient-to-b from-background to-muted/20">
        <Header />
        <div className="container mx-auto px-4 py-8">
-         <div className="max-w-4xl mx-auto space-y-8">
+         <div className="max-w-6xl mx-auto space-y-8">
            <Button variant="ghost" onClick={handleBackToHome} className="mb-4">
              <ArrowLeft className="mr-2 h-4 w-4" />
              Back to Home
@@ -816,7 +725,7 @@
      <Header />
      
      <div className="container mx-auto px-4 py-8">
-       <div className="max-w-4xl mx-auto space-y-8">
+       <div className="max-w-6xl mx-auto space-y-8">
          {/* Back Button */}
          <Button variant="ghost" onClick={handleBackToHome} className="mb-4">
            <ArrowLeft className="mr-2 h-4 w-4" />
@@ -831,7 +740,6 @@
            
            {/* Processing Indicator */}
            {isProcessing && (
->>>>>>> e81e7e53
               <ProcessingIndicator
                 isSegmented={isSegmented}
                 totalSegments={totalSegments}
