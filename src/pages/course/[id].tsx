import { useState, useEffect, useRef } from 'react';
import { useRouter } from 'next/router';
import { Card, CardContent, CardDescription, CardHeader, CardTitle } from '@/components/ui/card';
import { Button } from '@/components/ui/button';
import { Badge } from '@/components/ui/badge';
import { Alert, AlertDescription } from '@/components/ui/alert';
import { ArrowLeft, Play, BookOpen, Clock, Users, CheckCircle, ExternalLink, Pause } from 'lucide-react';
import { Skeleton } from '@/components/ui/skeleton';
import { Progress } from '@/components/ui/progress';
import Header from '@/components/Header';
import QuestionOverlay from '@/components/QuestionOverlay';

interface Course {
  id: string;
  title: string;
  description: string;
  youtube_url: string;
  created_at: string;
  published: boolean;
}

interface Question {
  id: string;
  question: string;
  type: string;
  options?: string[] | string; // Can be array or JSON string
  correct_answer: string | number;
  explanation: string;
  timestamp: number;
  visual_context?: string;
  frame_url?: string;
  bounding_boxes?: any[];
  detected_objects?: any[];
  visual_asset_id?: string;
  matching_pairs?: any[];
  has_visual_asset?: boolean;
  visual_question_type?: string;
  bounding_box_count?: number;
}

interface YTPlayer {
  playVideo: () => void;
  pauseVideo: () => void;
  getCurrentTime: () => number;
  getDuration: () => number;
  getPlayerState: () => number;
  seekTo: (seconds: number) => void;
}

declare global {
  interface Window {
    YT: {
      Player: new (elementId: string, config: any) => YTPlayer;
      PlayerState: {
        PLAYING: number;
        PAUSED: number;
        ENDED: number;
      };
    };
    onYouTubeIframeAPIReady: () => void;
  }
}

export default function CoursePage() {
  const router = useRouter();
  const { id } = router.query;
  const [course, setCourse] = useState<Course | null>(null);
  const [questions, setQuestions] = useState<Question[]>([]);
  const [isLoading, setIsLoading] = useState(true);
  const [error, setError] = useState<string | null>(null);
  const [videoId, setVideoId] = useState<string>('');
  const [player, setPlayer] = useState<YTPlayer | null>(null);
  const [currentTime, setCurrentTime] = useState(0);
  const [duration, setDuration] = useState(0);
  const [currentQuestionIndex, setCurrentQuestionIndex] = useState(0);
  const [showQuestion, setShowQuestion] = useState(false);
  const [answeredQuestions, setAnsweredQuestions] = useState<Set<number>>(new Set());
  const [correctAnswers, setCorrectAnswers] = useState(0);
  const [isVideoReady, setIsVideoReady] = useState(false);
  const [isYTApiLoaded, setIsYTApiLoaded] = useState(false);

  const playerRef = useRef<YTPlayer | null>(null);
  const intervalRef = useRef<NodeJS.Timeout | null>(null);

  useEffect(() => {
    if (id) {
      fetchCourse();
      fetchQuestions();
    }
  }, [id]);

  useEffect(() => {
<<<<<<< HEAD
    // Load YouTube iframe API only once
    if (!window.YT && !document.querySelector('script[src*="youtube.com/iframe_api"]')) {
=======
    // Check if YT API is already loaded
    if (window.YT && window.YT.Player) {
      setIsYTApiLoaded(true);
      return;
    }

    // Load YouTube iframe API if not already loaded
    if (!document.querySelector('script[src*="youtube.com/iframe_api"]')) {
>>>>>>> 4be3ace2
      const script = document.createElement('script');
      script.src = 'https://www.youtube.com/iframe_api';
      script.async = true;
      document.body.appendChild(script);
<<<<<<< HEAD
      
      // Set up the API ready callback
      window.onYouTubeIframeAPIReady = () => {
        console.log('YouTube API loaded');
        // Trigger re-render to initialize player
        setIsVideoReady(false);
      };
    }
=======
    }

    // Set up the callback for when API is ready
    window.onYouTubeIframeAPIReady = () => {
      console.log('YouTube API loaded');
      setIsYTApiLoaded(true);
    };
>>>>>>> 4be3ace2

    return () => {
      if (intervalRef.current) {
        clearInterval(intervalRef.current);
      }
    };
  }, []);

  useEffect(() => {
<<<<<<< HEAD
    // Initialize player when we have video ID and YouTube API is ready
    if (videoId && window.YT && window.YT.Player && !player) {
=======
    if (videoId && isYTApiLoaded && window.YT && window.YT.Player && !player) {
>>>>>>> 4be3ace2
      initializePlayer();
    }
  }, [videoId, isYTApiLoaded, player]);

  useEffect(() => {
    if (player && questions.length > 0) {
      checkForQuestions();
    }
  }, [currentTime, questions, currentQuestionIndex, answeredQuestions]);

  const fetchCourse = async () => {
    try {
      const response = await fetch(`/api/course/${id}`);
      const data = await response.json();

      if (data.success) {
        setCourse(data.course);
        const extractedVideoId = extractVideoId(data.course.youtube_url);
        console.log('Extracted video ID:', extractedVideoId, 'from URL:', data.course.youtube_url);
        setVideoId(extractedVideoId);
      } else {
        setError(data.error || 'Failed to fetch course');
      }
    } catch (err) {
      setError('Error loading course');
      console.error('Error fetching course:', err);
    }
  };

  const fetchQuestions = async () => {
    try {
      const response = await fetch(`/api/course/${id}/questions`);
      const data = await response.json();

      if (data.success) {
        // Parse options for each question to ensure they're arrays
        const parsedQuestions = data.questions.map((q: Question) => ({
          ...q,
          options: parseOptions(q.options || [])
        }));
        
        console.log('📊 Questions fetched for course:', data.questions.length);
        console.log('🎯 Debug info:', data.debug);
        console.log('📝 Sample question data:', data.questions[0]);
        
        // Log visual questions specifically
        const visualQuestions = parsedQuestions.filter((q: Question) => q.type === 'hotspot' || q.type === 'matching' || q.has_visual_asset);
        console.log('👁️ Visual questions found:', visualQuestions.length);
        if (visualQuestions.length > 0) {
          console.log('🖼️ First visual question:', visualQuestions[0]);
        }
        
        setQuestions(parsedQuestions);
      } else {
        console.error('Failed to fetch questions:', data.error);
      }
    } catch (err) {
      console.error('Error fetching questions:', err);
    } finally {
      setIsLoading(false);
    }
  };

  // Parse options - handle both array and JSON string formats
  const parseOptions = (options: string[] | string): string[] => {
    if (Array.isArray(options)) {
      return options;
    }
    
    if (typeof options === 'string') {
      try {
        const parsed = JSON.parse(options);
        return Array.isArray(parsed) ? parsed : [options];
      } catch (e) {
        // If parsing fails, treat as a single option
        return [options];
      }
    }
    
    return [];
  };

  const initializePlayer = () => {
    if (!window.YT || !window.YT.Player || !videoId) {
<<<<<<< HEAD
      console.log('YouTube API not ready yet, retrying...');
      setTimeout(initializePlayer, 100);
      return;
    }

    // Check if the target element exists
    const targetElement = document.getElementById('youtube-player');
    if (!targetElement) {
      console.log('YouTube player element not found, retrying...');
      setTimeout(initializePlayer, 100);
=======
      console.warn('YouTube API not ready or no video ID');
>>>>>>> 4be3ace2
      return;
    }

    try {
<<<<<<< HEAD
      console.log('Initializing YouTube player with video ID:', videoId);
=======
      console.log('Initializing YouTube player for video:', videoId);
>>>>>>> 4be3ace2
      
      const newPlayer = new window.YT.Player('youtube-player', {
        videoId: videoId,
        playerVars: {
          autoplay: 0,
          controls: 1,
          disablekb: 0,
          enablejsapi: 1,
          modestbranding: 1,
          playsinline: 1,
          rel: 0,
        },
        events: {
          onReady: (event: any) => {
            console.log('Player ready');
            setPlayer(event.target);
            playerRef.current = event.target;
            setIsVideoReady(true);
            startTimeTracking();
          },
          onStateChange: (event: any) => {
            if (event.data === window.YT.PlayerState.PLAYING) {
              startTimeTracking();
            } else if (event.data === window.YT.PlayerState.PAUSED) {
              stopTimeTracking();
            }
          },
          onError: (event: any) => {
            console.error('YouTube player error:', event.data);
<<<<<<< HEAD
            // Handle different error types
            switch (event.data) {
              case 2:
                console.error('Invalid video ID');
                setError('Invalid video ID. Please check the YouTube URL.');
                break;
              case 5:
                console.error('Video not supported in HTML5 player');
                setError('Video format not supported. Please try a different video.');
                break;
              case 100:
                console.error('Video not found or private');
                setError('Video not found or is private. Please check the YouTube URL.');
                break;
              case 101:
              case 150:
                console.error('Video cannot be embedded');
                setError('This video cannot be embedded. Please try a different video.');
                break;
              default:
                console.error('Unknown YouTube player error');
                setError('Unable to load video. Please try again later.');
            }
          },
=======
            setError('Error loading video player');
          }
>>>>>>> 4be3ace2
        },
      });
    } catch (error) {
      console.error('Error initializing YouTube player:', error);
<<<<<<< HEAD
      setError('Failed to initialize video player. Please refresh the page.');
=======
      setError('Failed to initialize video player');
>>>>>>> 4be3ace2
    }
  };

  const startTimeTracking = () => {
    if (intervalRef.current) clearInterval(intervalRef.current);
    
    intervalRef.current = setInterval(() => {
      if (playerRef.current) {
        const time = playerRef.current.getCurrentTime();
        const totalDuration = playerRef.current.getDuration();
        setCurrentTime(time);
        setDuration(totalDuration);
      }
    }, 100); // Check every 100ms for smooth question timing
  };

  const stopTimeTracking = () => {
    if (intervalRef.current) {
      clearInterval(intervalRef.current);
      intervalRef.current = null;
    }
  };

  const checkForQuestions = () => {
    if (showQuestion || questions.length === 0) return;

    const nextQuestion = questions.find((q, index) => {
      return !answeredQuestions.has(index) && currentTime >= q.timestamp;
    });

    if (nextQuestion) {
      const questionIndex = questions.indexOf(nextQuestion);
      setCurrentQuestionIndex(questionIndex);
      setShowQuestion(true);
      playerRef.current?.pauseVideo();
    }
  };

  const handleAnswer = (correct: boolean) => {
    if (correct) {
      setCorrectAnswers(prev => prev + 1);
    }
  };

  const handleContinueVideo = () => {
    setAnsweredQuestions(prev => new Set(prev).add(currentQuestionIndex));
    setShowQuestion(false);
    playerRef.current?.playVideo();
  };

  const extractVideoId = (url: string): string => {
    const patterns = [
      /(?:youtube\.com\/watch\?v=|youtu\.be\/|youtube\.com\/embed\/)([^&\n?#]+)/,
      /youtube\.com\/watch\?.*v=([^&\n?#]+)/
    ];
    
    for (const pattern of patterns) {
      const match = url.match(pattern);
      if (match) {
        return match[1];
      }
    }
    return '';
  };

  const handleBackToHome = () => {
    router.push('/');
  };

  const formatTime = (seconds: number) => {
    const minutes = Math.floor(seconds / 60);
    const remainingSeconds = Math.floor(seconds % 60);
    return `${minutes}:${remainingSeconds.toString().padStart(2, '0')}`;
  };

  const progressPercentage = duration > 0 ? (currentTime / duration) * 100 : 0;

  if (isLoading) {
    return (
      <div className="min-h-screen bg-gradient-to-b from-background to-muted/20">
        <Header />
        <div className="container mx-auto px-4 py-8">
          <div className="max-w-4xl mx-auto space-y-8">
            <Button variant="ghost" className="mb-4">
              <ArrowLeft className="mr-2 h-4 w-4" />
              Back to Home
            </Button>
            
            <div className="text-center space-y-4">
              <Skeleton className="h-12 w-3/4 mx-auto" />
              <Skeleton className="h-6 w-1/2 mx-auto" />
            </div>
            
            <Card>
              <CardContent className="p-6">
                <Skeleton className="aspect-video w-full" />
              </CardContent>
            </Card>
          </div>
        </div>
      </div>
    );
  }

  if (error) {
    return (
      <div className="min-h-screen bg-gradient-to-b from-background to-muted/20">
        <Header />
        <div className="container mx-auto px-4 py-8">
          <div className="max-w-4xl mx-auto space-y-8">
            <Button variant="ghost" onClick={handleBackToHome} className="mb-4">
              <ArrowLeft className="mr-2 h-4 w-4" />
              Back to Home
            </Button>
            
            <Alert variant="destructive">
              <AlertDescription>{error}</AlertDescription>
            </Alert>
          </div>
        </div>
      </div>
    );
  }

  if (!course) {
    return (
      <div className="min-h-screen bg-gradient-to-b from-background to-muted/20">
        <Header />
        <div className="container mx-auto px-4 py-8">
          <div className="max-w-4xl mx-auto space-y-8">
            <Button variant="ghost" onClick={handleBackToHome} className="mb-4">
              <ArrowLeft className="mr-2 h-4 w-4" />
              Back to Home
            </Button>
            
            <Alert>
              <AlertDescription>Course not found or not available.</AlertDescription>
            </Alert>
          </div>
        </div>
      </div>
    );
  }

  return (
    <div className="min-h-screen bg-gradient-to-b from-background to-muted/20">
      <Header />
      
      <div className="container mx-auto px-4 py-8">
        <div className="max-w-4xl mx-auto space-y-8">
          {/* Back Button */}
          <Button variant="ghost" onClick={handleBackToHome} className="mb-4">
            <ArrowLeft className="mr-2 h-4 w-4" />
            Back to Home
          </Button>

          {/* Course Header */}
          <div className="text-center space-y-4">
            <h1 className="text-3xl font-bold tracking-tight lg:text-4xl">
              {course.title}
            </h1>
            <p className="text-lg text-muted-foreground max-w-2xl mx-auto">
              {course.description}
            </p>
            
            {/* Course Stats */}
            <div className="flex items-center justify-center gap-6 text-sm text-muted-foreground">
              <div className="flex items-center gap-2">
                <BookOpen className="h-4 w-4" />
                {questions.length} Questions
              </div>
              <div className="flex items-center gap-2">
                <CheckCircle className="h-4 w-4" />
                {correctAnswers}/{questions.length} Correct
              </div>
              {duration > 0 && (
                <div className="flex items-center gap-2">
                  <Clock className="h-4 w-4" />
                  {formatTime(duration)}
                </div>
              )}
            </div>
          </div>

          {/* Video Player */}
          <Card>
            <CardHeader>
              <CardTitle className="flex items-center gap-2">
                <Play className="h-5 w-5" />
                Interactive Video Course
              </CardTitle>
              <CardDescription>
                Watch the video and answer questions as they appear
              </CardDescription>
            </CardHeader>
            <CardContent className="space-y-4">
              <div className="aspect-video bg-muted rounded-lg overflow-hidden relative">
                {!isYTApiLoaded && (
                  <div className="absolute inset-0 flex items-center justify-center bg-muted">
                    <div className="text-center">
                      <div className="animate-spin rounded-full h-8 w-8 border-b-2 border-primary mx-auto mb-2"></div>
                      <p className="text-sm text-muted-foreground">Loading video player...</p>
                    </div>
                  </div>
                )}
                <div id="youtube-player" className="w-full h-full" />
              </div>
              
              {/* Progress Bar */}
              {isVideoReady && duration > 0 && (
                <div className="space-y-3 px-2">
                  <div className="flex justify-between text-sm text-muted-foreground">
                    <span>{formatTime(currentTime)}</span>
                    <span>{formatTime(duration)}</span>
                  </div>
                  
                  {/* Progress bar with contained markers */}
                  <div className="relative">
                    <Progress value={progressPercentage} className="h-2" />
                    
                    {/* Question markers positioned relative to progress bar */}
                    <div className="absolute top-0 left-0 right-0 h-2">
                      {questions.map((question, index) => {
                        const position = Math.min(Math.max((question.timestamp / duration) * 100, 0.5), 99.5);
                        const isAnswered = answeredQuestions.has(index);
                        return (
                          <div
                            key={index}
                            className={`absolute top-0 w-3 h-3 rounded-full transform -translate-x-1/2 -translate-y-0.5 border-2 border-background shadow-sm ${
                              isAnswered ? 'bg-green-500' : 'bg-primary'
                            }`}
                            style={{ left: `${position}%` }}
                            title={`Question at ${formatTime(question.timestamp)}`}
                          />
                        );
                      })}
                    </div>
                  </div>
                </div>
              )}

              {/* External Link */}
              <div className="flex justify-center">
                <Button 
                  variant="outline" 
                  size="sm"
                  onClick={() => window.open(course.youtube_url, '_blank')}
                >
                  <ExternalLink className="mr-2 h-4 w-4" />
                  Watch on YouTube
                </Button>
              </div>
            </CardContent>
          </Card>

          {/* Progress Summary */}
          {questions.length > 0 && (
            <Card>
              <CardHeader>
                <CardTitle className="text-lg">Learning Progress</CardTitle>
              </CardHeader>
              <CardContent>
                <div className="grid grid-cols-1 md:grid-cols-3 gap-4 text-center">
                  <div>
                    <div className="text-2xl font-bold text-primary">
                      {answeredQuestions.size}
                    </div>
                    <div className="text-sm text-muted-foreground">
                      Questions Answered
                    </div>
                  </div>
                  <div>
                    <div className="text-2xl font-bold text-green-600">
                      {correctAnswers}
                    </div>
                    <div className="text-sm text-muted-foreground">
                      Correct Answers
                    </div>
                  </div>
                  <div>
                    <div className="text-2xl font-bold text-blue-600">
                      {answeredQuestions.size > 0 ? Math.round((correctAnswers / answeredQuestions.size) * 100) : 0}%
                    </div>
                    <div className="text-sm text-muted-foreground">
                      Accuracy
                    </div>
                  </div>
                </div>
              </CardContent>
            </Card>
          )}
        </div>
      </div>

      {/* Question Overlay */}
      {showQuestion && questions[currentQuestionIndex] && (
        <QuestionOverlay
          question={questions[currentQuestionIndex]}
          onAnswer={handleAnswer}
          onContinue={handleContinueVideo}
          isVisible={showQuestion}
        />
      )}
    </div>
  );
} <|MERGE_RESOLUTION|>--- conflicted
+++ resolved
@@ -77,7 +77,6 @@
   const [answeredQuestions, setAnsweredQuestions] = useState<Set<number>>(new Set());
   const [correctAnswers, setCorrectAnswers] = useState(0);
   const [isVideoReady, setIsVideoReady] = useState(false);
-  const [isYTApiLoaded, setIsYTApiLoaded] = useState(false);
 
   const playerRef = useRef<YTPlayer | null>(null);
   const intervalRef = useRef<NodeJS.Timeout | null>(null);
@@ -90,24 +89,12 @@
   }, [id]);
 
   useEffect(() => {
-<<<<<<< HEAD
     // Load YouTube iframe API only once
     if (!window.YT && !document.querySelector('script[src*="youtube.com/iframe_api"]')) {
-=======
-    // Check if YT API is already loaded
-    if (window.YT && window.YT.Player) {
-      setIsYTApiLoaded(true);
-      return;
-    }
-
-    // Load YouTube iframe API if not already loaded
-    if (!document.querySelector('script[src*="youtube.com/iframe_api"]')) {
->>>>>>> 4be3ace2
       const script = document.createElement('script');
       script.src = 'https://www.youtube.com/iframe_api';
       script.async = true;
       document.body.appendChild(script);
-<<<<<<< HEAD
       
       // Set up the API ready callback
       window.onYouTubeIframeAPIReady = () => {
@@ -116,15 +103,6 @@
         setIsVideoReady(false);
       };
     }
-=======
-    }
-
-    // Set up the callback for when API is ready
-    window.onYouTubeIframeAPIReady = () => {
-      console.log('YouTube API loaded');
-      setIsYTApiLoaded(true);
-    };
->>>>>>> 4be3ace2
 
     return () => {
       if (intervalRef.current) {
@@ -134,15 +112,11 @@
   }, []);
 
   useEffect(() => {
-<<<<<<< HEAD
     // Initialize player when we have video ID and YouTube API is ready
     if (videoId && window.YT && window.YT.Player && !player) {
-=======
-    if (videoId && isYTApiLoaded && window.YT && window.YT.Player && !player) {
->>>>>>> 4be3ace2
       initializePlayer();
     }
-  }, [videoId, isYTApiLoaded, player]);
+  }, [videoId, player]);
 
   useEffect(() => {
     if (player && questions.length > 0) {
@@ -224,7 +198,6 @@
 
   const initializePlayer = () => {
     if (!window.YT || !window.YT.Player || !videoId) {
-<<<<<<< HEAD
       console.log('YouTube API not ready yet, retrying...');
       setTimeout(initializePlayer, 100);
       return;
@@ -235,18 +208,11 @@
     if (!targetElement) {
       console.log('YouTube player element not found, retrying...');
       setTimeout(initializePlayer, 100);
-=======
-      console.warn('YouTube API not ready or no video ID');
->>>>>>> 4be3ace2
       return;
     }
 
     try {
-<<<<<<< HEAD
       console.log('Initializing YouTube player with video ID:', videoId);
-=======
-      console.log('Initializing YouTube player for video:', videoId);
->>>>>>> 4be3ace2
       
       const newPlayer = new window.YT.Player('youtube-player', {
         videoId: videoId,
@@ -276,7 +242,6 @@
           },
           onError: (event: any) => {
             console.error('YouTube player error:', event.data);
-<<<<<<< HEAD
             // Handle different error types
             switch (event.data) {
               case 2:
@@ -301,19 +266,11 @@
                 setError('Unable to load video. Please try again later.');
             }
           },
-=======
-            setError('Error loading video player');
-          }
->>>>>>> 4be3ace2
         },
       });
     } catch (error) {
       console.error('Error initializing YouTube player:', error);
-<<<<<<< HEAD
       setError('Failed to initialize video player. Please refresh the page.');
-=======
-      setError('Failed to initialize video player');
->>>>>>> 4be3ace2
     }
   };
 
@@ -511,7 +468,7 @@
             </CardHeader>
             <CardContent className="space-y-4">
               <div className="aspect-video bg-muted rounded-lg overflow-hidden relative">
-                {!isYTApiLoaded && (
+                {!isVideoReady && (
                   <div className="absolute inset-0 flex items-center justify-center bg-muted">
                     <div className="text-center">
                       <div className="animate-spin rounded-full h-8 w-8 border-b-2 border-primary mx-auto mb-2"></div>
@@ -619,4 +576,4 @@
       )}
     </div>
   );
-} +}