import { useState, useEffect, useRef } from 'react';
import { useRouter } from 'next/router';
import { Card, CardContent, CardDescription, CardHeader, CardTitle } from '@/components/ui/card';
import { Button } from '@/components/ui/button';
import { Badge } from '@/components/ui/badge';
import { Alert, AlertDescription } from '@/components/ui/alert';
import { ArrowLeft, Play, BookOpen, Clock, Users, CheckCircle, ExternalLink, Pause } from 'lucide-react';
import { Skeleton } from '@/components/ui/skeleton';
import { Progress } from '@/components/ui/progress';
import Header from '@/components/Header';
import QuestionOverlay from '@/components/QuestionOverlay';
import CourseCurriculumCard from '@/components/CourseCurriculumCard';
import VideoProgressBar from '@/components/VideoProgressBar';
import TranscriptDisplay from '@/components/TranscriptDisplay';
import InteractiveVideoPlayer from '@/components/InteractiveVideoPlayer';
import { RatingModal, CompactStarRating } from '@/components/StarRating';
import { Dialog, DialogContent, DialogDescription, DialogHeader, DialogTitle, DialogFooter } from '@/components/ui/dialog';
import { useAuth } from '@/contexts/AuthContext';
import { useAnalytics } from '@/hooks/useAnalytics';
import { supabase } from '@/lib/supabase';

interface Course {
 id: string;
 title: string;
 description: string;
 youtube_url: string;
 created_at: string;
 published: boolean;
 courseId?: string;
 questionsGenerated?: boolean;
 questions?: Question[];
 videoId?: string;
 averageRating?: number;
 totalRatings?: number;
}

interface Question {
 id: string;
 question: string;
 type: string;
 options: string[]; // Always an array of strings
 correct: number; // Index for multiple choice, 1/0 for true/false (alias for correct_answer)
 correct_answer: number; // Index for multiple choice, 1/0 for true/false
 explanation: string;
 timestamp: number;
 visual_context?: string;
 frame_timestamp?: number; // For video overlay timing
 bounding_boxes?: any[];
 detected_objects?: any[];
 matching_pairs?: any[];
 requires_video_overlay?: boolean;
 video_overlay?: boolean;
 bounding_box_count?: number;
}

interface Segment {
 title: string;
 timestamp: string;
 timestampSeconds: number;
 concepts: string[];
 questions: Question[];
}

interface CourseData {
 title: string;
 description: string;
 duration: string;
 videoId: string;
 segments: Segment[];
}

interface YTPlayer {
 playVideo: () => void;
 pauseVideo: () => void;
 getCurrentTime: () => number;
 getDuration: () => number;
 getPlayerState: () => number;
 seekTo: (seconds: number) => void;
}

declare global {
 interface Window {
   YT: {
     Player: new (elementId: string, config: any) => YTPlayer;
     PlayerState: {
       PLAYING: number;
       PAUSED: number;
       ENDED: number;
     };
   };
   onYouTubeIframeAPIReady: () => void;
 }
}

export default function CoursePage() {
 const router = useRouter();
 const { id } = router.query;
 const { user, session } = useAuth();
 const { trackRating, trackCourse, trackRatingModalShown, trackRatingModalDismissed, trackEngagement, getPlatform } = useAnalytics();
 const [course, setCourse] = useState<Course | null>(null);
 const [questions, setQuestions] = useState<Question[]>([]);
 const [isLoading, setIsLoading] = useState(true);
 const [error, setError] = useState<string | null>(null);
 const [videoId, setVideoId] = useState<string>('');
 const [player, setPlayer] = useState<YTPlayer | null>(null);
 const [currentTime, setCurrentTime] = useState(0);
 const [duration, setDuration] = useState(0);
 const [currentQuestionIndex, setCurrentQuestionIndex] = useState(0);
 const [showQuestion, setShowQuestion] = useState(false);
 const [answeredQuestions, setAnsweredQuestions] = useState<Set<number>>(new Set());
 const [skippedQuestions, setSkippedQuestions] = useState<Set<number>>(new Set());
 const [correctAnswers, setCorrectAnswers] = useState(0);
 const [isVideoReady, setIsVideoReady] = useState(false);
 const [isYTApiLoaded, setIsYTApiLoaded] = useState(false);
 const [questionResults, setQuestionResults] = useState<Record<string, boolean>>({});
 const [expandedExplanations, setExpandedExplanations] = useState<Set<string>>(new Set());
 const [showLoginModal, setShowLoginModal] = useState(false);
 const [nextCourse, setNextCourse] = useState<Course | null>(null);
 const [showNextCourseModal, setShowNextCourseModal] = useState(false);
 const [isLoadingNextCourse, setIsLoadingNextCourse] = useState(false);
 const [nextCourseApiCalled, setNextCourseApiCalled] = useState(false); // Track if API was called
 const [isEnrolled, setIsEnrolled] = useState(false); // Track enrollment status
 const [autoGenerationTriggered, setAutoGenerationTriggered] = useState(false); // Track if auto-generation was triggered
 const [nextCourseModalShown, setNextCourseModalShown] = useState(false); // Track if modal has been shown
 const [isProcessing, setIsProcessing] = useState(false); // Track if course is still processing
 
 // Rating state
 const [showRatingModal, setShowRatingModal] = useState(false);
 const [hasRated, setHasRated] = useState(false);
 const [engagementScore, setEngagementScore] = useState(0);
 const [courseStartTime] = useState(Date.now());

 // Free questions limit
 const FREE_QUESTIONS_LIMIT = 2;

 const playerRef = useRef<YTPlayer | null>(null);
 const intervalRef = useRef<NodeJS.Timeout | null>(null);
 const questionStartTime = useRef<number | null>(null); // Track when question was shown

 useEffect(() => {
   if (id) {
     fetchCourse();
   }
 }, [id]);

 useEffect(() => {
   // Only fetch questions if course is loaded and published
   if (course && course.published && id) {
     fetchQuestions();
   }
 }, [course, id]);

 useEffect(() => {
   console.log('🔍 Checking YouTube API availability...');
   
   // Check if YT API is already loaded
   if (window.YT && window.YT.Player) {
     console.log('✅ YouTube API already loaded');
     setIsYTApiLoaded(true);
     return;
   }

   // Load YouTube iframe API if not already loaded
   if (!document.querySelector('script[src*="youtube.com/iframe_api"]')) {
     console.log('📥 Loading YouTube iframe API...');
   const script = document.createElement('script');
   script.src = 'https://www.youtube.com/iframe_api';
   script.async = true;
   document.body.appendChild(script);
   } else {
     console.log('📜 YouTube API script already exists');
   }

   // Set up the callback for when API is ready
   window.onYouTubeIframeAPIReady = () => {
     console.log('✅ YouTube API loaded and ready');
     setIsYTApiLoaded(true);
   };

   // Fallback timeout in case API fails to load
   const timeout = setTimeout(() => {
     if (!isYTApiLoaded) {
       console.warn('⏰ YouTube API timeout - attempting fallback');
       // Check one more time if the API is actually available
       if (window.YT && window.YT.Player) {
         console.log('✅ YouTube API available after timeout check');
         setIsYTApiLoaded(true);
       } else {
         console.error('❌ YouTube API failed to load within timeout');
         setError('YouTube video player failed to load. Please try refreshing the page.');
       }
     }
   }, 10000); // 10 second timeout

   return () => {
     clearTimeout(timeout);
     if (intervalRef.current) {
       clearInterval(intervalRef.current);
     }
   };
 }, [isYTApiLoaded]);

 useEffect(() => {
   console.log('🎯 Player initialization check:', {
     videoId: videoId,
     isYTApiLoaded: isYTApiLoaded,
     hasWindowYT: !!(window.YT && window.YT.Player),
     hasPlayer: !!player
   });
   
   if (videoId && isYTApiLoaded && window.YT && window.YT.Player && !player) {
     console.log('🚀 Attempting to initialize player...');
     // Add small delay to ensure DOM is ready
     const timer = setTimeout(() => {
     initializePlayer();
     }, 100);
     
     return () => clearTimeout(timer);
   }
 }, [videoId, isYTApiLoaded, player]);

 useEffect(() => {
   if (player && questions.length > 0) {
     checkForQuestions();
   }
 }, [currentTime, questions, currentQuestionIndex, answeredQuestions]);

 // Adjust question timestamps when video duration becomes available
 useEffect(() => {
   if (questions.length > 0 && duration > 0 && isVideoReady) {
     // Check if any questions need adjustment
     const hasEndOfVideoQuestions = questions.some(question => question.timestamp > duration - 5);
     
     if (hasEndOfVideoQuestions) {
       console.log(`🎬 Video duration: ${duration}s - checking for end-of-video questions...`);
       const adjustedQuestions = adjustEndOfVideoQuestions(questions, duration);
       
       // Only update if adjustments were made
       const questionsAdjusted = JSON.stringify(adjustedQuestions) !== JSON.stringify(questions);
       if (questionsAdjusted) {
         console.log('⏰ Applied timestamp adjustments for end-of-video questions');
         setQuestions(adjustedQuestions);
       }
     }
   }
 }, [questions, duration, isVideoReady]);

 // Auto-generate next course when user reaches halfway point
 useEffect(() => {
   if (
     duration > 0 && 
     currentTime >= duration / 2 && 
     !autoGenerationTriggered &&
     !nextCourse && 
     !isLoadingNextCourse && 
     !nextCourseApiCalled
   ) {
     console.log('🚀 Auto-triggering next course generation at halfway point');
     setAutoGenerationTriggered(true);
     fetchNextCourse();
   }
 }, [currentTime, duration, autoGenerationTriggered, nextCourse, isLoadingNextCourse, nextCourseApiCalled]);

 // Show next course modal 3 seconds before video ends
 useEffect(() => {
   if (
     duration > 0 && 
     currentTime >= duration - 3 && 
     !nextCourseModalShown &&
     !showNextCourseModal
   ) {
     console.log('⏰ Showing next course modal 3 seconds before video ends');
     setNextCourseModalShown(true);
     setShowNextCourseModal(true);
   }
 }, [currentTime, duration, nextCourseModalShown, showNextCourseModal]);

 const fetchCourse = async () => {
   try {
     const response = await fetch(`/api/course/${id}`);
     const data = await response.json();

     if (data.success) {
<<<<<<< HEAD
       setCourse(data.course);
       
       // Check if course is still processing
       if (!data.course.published) {
         setIsProcessing(true);
         console.log('📊 Course is still processing, will check again...');
         
         // Also check for stuck segments
         try {
           const checkResponse = await fetch('/api/course/check-segment-processing', {
             method: 'POST',
             headers: {
               'Content-Type': 'application/json',
             },
             body: JSON.stringify({ course_id: id })
           });
           
           if (checkResponse.ok) {
             const checkData = await checkResponse.json();
             console.log('🔄 Segment check result:', checkData);
           }
         } catch (error) {
           console.error('Failed to check segments:', error);
         }
         
         // Set up polling to check for completion
         const pollInterval = setInterval(async () => {
           const pollResponse = await fetch(`/api/course/${id}`);
           const pollData = await pollResponse.json();
           
           if (pollData.success && pollData.course.published) {
             console.log('✅ Course processing complete!');
             setCourse(pollData.course);
             setIsProcessing(false);
             clearInterval(pollInterval);
             // Fetch questions now that course is published
             fetchQuestions();
           } else {
             // Check segments again
             try {
               const checkResponse = await fetch('/api/course/check-segment-processing', {
                 method: 'POST',
                 headers: {
                   'Content-Type': 'application/json',
                 },
                 body: JSON.stringify({ course_id: id })
               });
               
               if (checkResponse.ok) {
                 const checkData = await checkResponse.json();
                 console.log('🔄 Segment check result:', checkData);
               }
             } catch (error) {
               console.error('Failed to check segments:', error);
             }
           }
         }, 5000); // Poll every 5 seconds
         
         // Clean up interval on unmount
         return () => clearInterval(pollInterval);
       }
       
=======
       // Enhance course data with rating information
      let courseWithRating = { ...data.course };
      
      try {
        // Fetch rating data for this course
        const ratingResponse = await fetch(`/api/courses/${id}/rating`);
        if (ratingResponse.ok) {
          const ratingData = await ratingResponse.json();
          if (ratingData.success && ratingData.stats) {
            courseWithRating.averageRating = ratingData.stats.average_rating || 0;
            courseWithRating.totalRatings = ratingData.stats.total_ratings || 0;
            console.log('⭐ Rating data loaded:', {
              averageRating: courseWithRating.averageRating,
              totalRatings: courseWithRating.totalRatings
            });
          }
        }
      } catch (ratingError) {
        console.warn('Failed to fetch rating data:', ratingError);
        // Continue without rating data
      }
      
      setCourse(courseWithRating);
>>>>>>> e812642f
       const extractedVideoId = extractVideoId(data.course.youtube_url);
       console.log('🎬 Course loaded:', {
         title: data.course.title,
         youtubeUrl: data.course.youtube_url,
         extractedVideoId: extractedVideoId,
<<<<<<< HEAD
         published: data.course.published
=======
         hasRatings: courseWithRating.totalRatings > 0,
         averageRating: courseWithRating.averageRating
>>>>>>> e812642f
       });
       setVideoId(extractedVideoId);
     } else {
       setError(data.error || 'Failed to fetch course');
     }
   } catch (err) {
     setError('Error loading course');
     console.error('Error fetching course:', err);
   } finally {
     setIsLoading(false);
   }
 };

 // Parse options - handle both array and JSON string formats
 const parseOptions = (options: string[] | string): string[] => {
   if (Array.isArray(options)) {
     return options;
   }
   
   if (typeof options === 'string') {
     try {
       const parsed = JSON.parse(options);
       return Array.isArray(parsed) ? parsed : [options];
     } catch (e) {
       // If parsing fails, treat as a single option
       return [options];
     }
   }
   
   return [];
 };

 // Enhanced parseOptions function that handles true/false questions
 const parseOptionsWithTrueFalse = (options: string[] | string, questionType: string): string[] => {
   const parsedOptions = parseOptions(options);
   
   // For true/false questions, ensure we have the correct options
   if (parsedOptions.length === 0 && (questionType === 'true-false' || questionType === 'true_false')) {
     return ['True', 'False'];
   }
   
   return parsedOptions;
 };

 const fetchQuestions = async () => {
   try {
     const response = await fetch(`/api/course/${id}/questions`);
     const data = await response.json();

     if (data.success) {
       // Parse options for each question to ensure they're arrays and correct_answer is a number
       const parsedQuestions = data.questions.map((q: any) => ({
         ...q,
         options: parseOptionsWithTrueFalse(q.options || [], q.type),
         correct: parseInt(q.correct_answer) || 0,
         correct_answer: parseInt(q.correct_answer) || 0
       }));
       
       console.log('📊 Questions fetched for course:', data.questions.length);
       console.log('🎯 Debug info:', data.debug);
       console.log('📝 Sample question data:', data.questions[0]);
       
       // Log visual questions specifically
       const visualQuestions = parsedQuestions.filter((q: Question) => q.type === 'hotspot' || q.type === 'matching' || q.requires_video_overlay);
       console.log('👁️ Visual questions found:', visualQuestions.length);
       if (visualQuestions.length > 0) {
         console.log('🖼️ First visual question:', visualQuestions[0]);
       }
       
       setQuestions(parsedQuestions);
     } else {
       console.error('Failed to fetch questions:', data.error);
     }
   } catch (err) {
     console.error('Error fetching questions:', err);
   } finally {
     setIsLoading(false);
   }
 };

 // Helper function to track course enrollment for logged-in users
 const trackCourseEnrollment = async (courseId: string): Promise<boolean> => {
   if (!user || isEnrolled) return isEnrolled; // Only track for logged-in users and if not already enrolled
   
   try {
     const response = await fetch('/api/user-course-enrollments', {
       method: 'POST',
       headers: {
         'Content-Type': 'application/json',
       },
       body: JSON.stringify({
         user_id: user.id,
         course_id: courseId,
       }),
     });

     if (!response.ok) {
       console.error('Failed to track course enrollment:', await response.text());
       return false;
     } else {
       const result = await response.json();
       console.log('Course enrollment tracked successfully:', result);
       setIsEnrolled(true);
       return true;
     }
   } catch (error) {
     console.error('Error tracking course enrollment:', error);
     return false;
   }
 };

 // Helper function to track question responses for logged-in users
 const trackQuestionResponse = async (questionId: string, selectedAnswer: string, isCorrect: boolean, questionType: string, responseTimeMs?: number) => {
   if (!user || !session || !id) return; // Only track for logged-in users with valid session
   
   try {
     // Ensure enrollment exists before tracking response
     const enrollmentSuccess = await trackCourseEnrollment(id as string);
     if (!enrollmentSuccess) {
       console.error('Failed to create/verify enrollment, skipping question response tracking');
       return;
     }

     const response = await fetch('/api/user-question-responses', {
       method: 'POST',
       headers: {
         'Content-Type': 'application/json',
         'Authorization': `Bearer ${session.access_token}`,
       },
       body: JSON.stringify({
         question_id: questionId,
         course_id: id,
         selected_answer: selectedAnswer,
         is_correct: isCorrect,
         response_time_ms: responseTimeMs,
         question_type: questionType,
         timestamp: currentTime,
       }),
     });

     if (!response.ok) {
       const errorText = await response.text();
       console.error('Failed to track question response:', errorText);
     } else {
       const result = await response.json();
       console.log('Question response tracked successfully:', result);
     }
   } catch (error) {
     console.error('Error tracking question response:', error);
   }
 };

 const fetchNextCourse = async () => {
   // Prevent multiple API calls - check if already loaded, loading, or already called
   if (nextCourse || isLoadingNextCourse || nextCourseApiCalled) {
     console.log('📚 Next course already loaded, loading, or API already called, skipping fetch');
     return;
   }
   
   console.log('📚 Starting next course generation...');
   setIsLoadingNextCourse(true);
   setNextCourseApiCalled(true); // Mark API as called
   
   try {
     // Get wrong answers from questionResults
     const wrongAnswers = Object.entries(questionResults)
       .filter(([questionId, isCorrect]) => !isCorrect)
       .map(([questionId, isCorrect]) => {
         const questionIndex = parseInt(questionId.split('-')[1]);
         return questions[questionIndex];
       })
       .filter(question => question); // Filter out any undefined questions

     console.log('📊 Sending wrong answers to next course API:', wrongAnswers);

     const response = await fetch(`/api/get-next-course`, {
       method: 'POST',
       headers: {
         'Content-Type': 'application/json',
       },
       body: JSON.stringify({
         currentCourseId: id,
         videoUrl: course?.youtube_url,
         wrongQuestions: wrongAnswers
       })
     });
     
     const data = await response.json();

     if (data.success) {
       console.log('📚 Next course generated with questions:', {
         courseId: data.courseId,
         title: data.nextCourse.title,
         hasQuestions: !!data.courseId
       });
       
       // Now fetch the actual course and questions from Supabase using the courseId
       try {
         // Fetch course data from database
         const courseResponse = await fetch(`/api/course/${data.courseId}`);
         const courseData = await courseResponse.json();
         
         if (courseData.success) {
           // Fetch questions for the course
           const questionsResponse = await fetch(`/api/course/${data.courseId}/questions`);
           const questionsData = await questionsResponse.json();
           
           if (questionsData.success) {
             // Parse questions like in the main fetchQuestions function
             const parsedQuestions = questionsData.questions.map((q: any) => ({
               ...q,
               options: parseOptionsWithTrueFalse(q.options || [], q.type),
               correct: parseInt(q.correct_answer) || 0,
               correct_answer: parseInt(q.correct_answer) || 0
             }));
             
             // Store the next course with database-fetched data
             setNextCourse({
               ...courseData.course,
               courseId: data.courseId,
               questionsGenerated: true,
               questions: parsedQuestions, // Add questions to next course
               videoId: extractVideoId(courseData.course.youtube_url)
             });
             
             console.log('✅ Next course data fetched from database:', {
               courseId: data.courseId,
               title: courseData.course.title,
               questionsCount: parsedQuestions.length
             });
           } else {
             console.error('Failed to fetch questions for next course:', questionsData.error);
             // Still set course without questions
             setNextCourse({
               ...courseData.course,
               courseId: data.courseId,
               questionsGenerated: false,
               questions: [],
               videoId: extractVideoId(courseData.course.youtube_url)
             });
           }
         } else {
           console.error('Failed to fetch next course from database:', courseData.error);
           // Fallback to the original course data from API
           setNextCourse({
             ...data.nextCourse,
             courseId: data.courseId,
             questionsGenerated: !!data.courseId
           });
         }
       } catch (fetchError) {
         console.error('Error fetching next course from database:', fetchError);
         // Fallback to the original course data from API
         setNextCourse({
           ...data.nextCourse,
           courseId: data.courseId,
           questionsGenerated: !!data.courseId
         });
       }
     } else {
       console.error('Failed to fetch next course:', data.error);
       // Reset API called state on error so it can be retried
       setNextCourseApiCalled(false);
     }
   } catch (err) {
     console.error('Error fetching next course:', err);
     // Reset API called state on error so it can be retried
     setNextCourseApiCalled(false);
   } finally {
     setIsLoadingNextCourse(false);
   }
 };

 // Helper function for debugging player state
 const getPlayerStateName = (state: number) => {
   const states: Record<number, string> = {
     [-1]: 'UNSTARTED',
     [0]: 'ENDED',
     [1]: 'PLAYING',
     [2]: 'PAUSED',
     [3]: 'BUFFERING',
     [5]: 'CUED'
   };
   return states[state] || `UNKNOWN(${state})`;
 };

 const initializePlayer = (retryCount = 0) => {
   console.log(`🎯 initializePlayer called (attempt ${retryCount + 1})`, {
     hasYT: !!window.YT,
     hasPlayer: !!(window.YT && window.YT.Player),
     videoId: videoId,
     domReady: document.readyState,
     elementExists: !!document.getElementById('youtube-player')
   });

   if (!window.YT || !window.YT.Player || !videoId) {
     console.warn('⚠️ YouTube API not ready or no video ID:', {
       hasYT: !!window.YT,
       hasPlayer: !!(window.YT && window.YT.Player),
       videoId: videoId
     });
     return;
   }

   // Check if the target element exists
   const targetElement = document.getElementById('youtube-player');
   if (!targetElement) {
     console.warn(`⚠️ YouTube player target element not found (attempt ${retryCount + 1})`);
     console.log('🔍 DOM elements check:', {
       bodyChildren: document.body.children.length,
       hasYouTubePlayer: !!document.getElementById('youtube-player'),
       allElementsWithId: Array.from(document.querySelectorAll('[id]')).map(el => el.id)
     });
     
     // Retry up to 5 times with increasing delays
     if (retryCount < 5) {
       setTimeout(() => {
         initializePlayer(retryCount + 1);
       }, 200 * (retryCount + 1)); // 200ms, 400ms, 600ms, 800ms, 1000ms
       return;
     } else {
       console.error('❌ YouTube player target element not found after 5 attempts');
       setError('Video player container not found after multiple attempts');
       return;
     }
   }

   try {
     console.log('🚀 Initializing YouTube player for video:', videoId);
     console.log('🎯 Target element found:', {
       id: targetElement.id,
       className: targetElement.className,
       clientWidth: targetElement.clientWidth,
       clientHeight: targetElement.clientHeight,
       style: targetElement.getAttribute('style')
     });

   const newPlayer = new window.YT.Player('youtube-player', {
     videoId: videoId,
       width: '100%',
       height: '100%',
     playerVars: {
       autoplay: 0,
       controls: 0,
       disablekb: 0,
       enablejsapi: 1,
       modestbranding: 1,
       playsinline: 1,
       rel: 0,
         origin: window.location.origin
     },
     events: {
       onReady: (event: any) => {
           console.log('✅ YouTube player ready');
         setPlayer(event.target);
         playerRef.current = event.target;
         setIsVideoReady(true);
         startTimeTracking();
       },
       onStateChange: async (event: any) => {
         console.log('🎬 Player state changed:', {
           stateCode: event.data,
           stateName: getPlayerStateName(event.data),
           YT_ENDED: window.YT?.PlayerState?.ENDED,
           nextCourse: !!nextCourse,
           isLoadingNextCourse: isLoadingNextCourse,
           showNextCourseModal: showNextCourseModal
         });
         
         if (event.data === window.YT.PlayerState.PLAYING) {
           startTimeTracking();
         } else if (event.data === window.YT.PlayerState.PAUSED) {
           stopTimeTracking();
           // Track pause engagement with error handling
           try {
             trackEngagement(id as string, { type: 'video_paused' });
           } catch (error) {
             console.warn('Failed to track pause engagement:', error);
           }
         } else if (event.data === window.YT.PlayerState.ENDED || event.data === 0) {
           console.log('🏁 Video ended - stopping time tracking');
           stopTimeTracking();
           
           // Track course completion with error handling
           if (id && typeof id === 'string') {
             try {
               trackCourse({
                 courseId: id,
                 action: 'complete',
                 duration: Math.round(duration),
                 questionsAnswered: answeredQuestions.size,
                 completionPercentage: 100
               });
             } catch (error) {
               console.warn('Failed to track course completion:', error);
             }
             
             // Trigger rating modal on completion
             triggerRatingModal();
           }
           
           // Modal should already be shown 3 seconds before the end
           // This is just a fallback in case the modal wasn't shown for some reason
           if (!nextCourseModalShown) {
             console.log('⚠️ Fallback: Showing next course modal at video end');
             setNextCourseModalShown(true);
             setShowNextCourseModal(true);
           }
         }
       },
         onError: (event: any) => {
           console.error('❌ YouTube player error:', event.data);
           const errorMessages = {
             2: 'Invalid video ID',
             5: 'HTML5 player error',
             100: 'Video not found or private',
             101: 'Video not allowed to be embedded',
             150: 'Video not allowed to be embedded'
           };
           const errorMessage = errorMessages[event.data as keyof typeof errorMessages] || 'Unknown video error';
           setError(`Video error: ${errorMessage}`);
         }
     },
   });
   } catch (error) {
     console.error('❌ Error initializing YouTube player:', error);
     setError('Failed to initialize video player');
   }
 };

 const startTimeTracking = () => {
   if (intervalRef.current) clearInterval(intervalRef.current);
   
   intervalRef.current = setInterval(() => {
     if (playerRef.current) {
       const time = playerRef.current.getCurrentTime();
       const totalDuration = playerRef.current.getDuration();
       setCurrentTime(time);
       setDuration(totalDuration);
     }
   }, 100); // Check every 100ms for smooth question timing
 };

 const stopTimeTracking = () => {
   if (intervalRef.current) {
     clearInterval(intervalRef.current);
     intervalRef.current = null;
   }
 };

 const checkForQuestions = () => {
   if (showQuestion || questions.length === 0) return;

   const nextQuestion = questions.find((q, index) => {
     return !answeredQuestions.has(index) && currentTime >= q.timestamp;
   });

   if (nextQuestion) {
     const questionIndex = questions.indexOf(nextQuestion);
     setCurrentQuestionIndex(questionIndex);
     setShowQuestion(true);
     questionStartTime.current = Date.now(); // Track when question was shown
     playerRef.current?.pauseVideo(); // Auto-pause video when question appears
     
     // Track enrollment when user first interacts with a question (fire and forget)
     if (id && typeof id === 'string') {
       trackCourseEnrollment(id).catch(error => {
         console.error('Error tracking enrollment in checkForQuestions:', error);
       });
     }
   }
 };

 const handleAnswer = (correct: boolean, selectedAnswer?: string) => {
   if (correct) {
     setCorrectAnswers(prev => prev + 1);
     
     // Track engagement score but don't trigger rating modal during course
     setEngagementScore(prev => prev + 10);
   }
   
   // Track question answered engagement with error handling
   if (id && typeof id === 'string') {
     try {
       trackEngagement(id, { type: 'question_answered', value: correct ? 1 : 0 });
     } catch (error) {
       console.warn('Failed to track question engagement:', error);
     }
   }
   
   // Track question results for curriculum card
   const questionId = `0-${currentQuestionIndex}`; // Using segment 0 since we're flattening
   setQuestionResults(prev => ({ ...prev, [questionId]: correct }));
   
   // Track question response for logged-in users
   if (questions[currentQuestionIndex] && id && typeof id === 'string') {
     const question = questions[currentQuestionIndex];
     const responseTimeMs = questionStartTime.current ? Date.now() - questionStartTime.current : undefined;
     const answer = selectedAnswer || (correct ? 'correct' : 'incorrect'); // Fallback if selectedAnswer not provided
     
     trackQuestionResponse(
       question.id,
       answer,
       correct,
       question.type,
       responseTimeMs
     );
   }
 };

 const handleContinueVideo = () => {
   setAnsweredQuestions(prev => new Set(prev).add(currentQuestionIndex));
   setShowQuestion(false);
   playerRef.current?.playVideo(); // Resume video when continuing
 };

 // Rating trigger logic
 const triggerRatingModal = () => {
   if (hasRated || showRatingModal) return;
   
   console.log(`⭐ Triggering rating modal on course completion`);
   setShowRatingModal(true);
   
   if (id && typeof id === 'string') {
     try {
       trackRatingModalShown(id, 'completion');
     } catch (error) {
       console.warn('Failed to track rating modal shown:', error);
     }
   }
 };

 const handleRatingSubmit = async (rating: number) => {
   if (!id || typeof id !== 'string') return;
   
   const timeSpentMinutes = Math.round((Date.now() - courseStartTime) / 60000);
   const completionPercentage = duration > 0 ? Math.min((currentTime / duration) * 100, 100) : 0;
   
   try {
     const response = await fetch(`/api/courses/${id}/rating`, {
       method: 'POST',
       headers: {
         'Content-Type': 'application/json',
         ...(session?.access_token && { 'Authorization': `Bearer ${session.access_token}` })
       },
       body: JSON.stringify({
         rating,
         context: 'completion', // Always completion since modal only shows at end
         engagementData: {
           timeSpentMinutes,
           questionsAnswered: answeredQuestions.size,
           completionPercentage
         }
       })
     });

     if (response.ok) {
       const data = await response.json();
       console.log('✅ Rating submitted:', data);
       
       // Track rating analytics with error handling
       try {
         trackRating({
           courseId: id,
           rating,
           context: 'completion', // Always completion since modal only shows at end
           timeToRate: Date.now() - courseStartTime,
           engagementScore,
           platform: getPlatform()
         });
       } catch (error) {
         console.warn('Failed to track rating analytics:', error);
       }
       
       setHasRated(true);
       setShowRatingModal(false);
     } else {
       console.error('Failed to submit rating');
     }
   } catch (error) {
     console.error('Error submitting rating:', error);
   }
 };

 const handleRatingClose = () => {
   setShowRatingModal(false);
   
   if (id && typeof id === 'string') {
     try {
       trackRatingModalDismissed(id, 'manual');
     } catch (error) {
       console.warn('Failed to track rating modal dismissed:', error);
     }
   }
 };

 const handleVideoSeek = async (seekTime: number) => {
   if (!playerRef.current || !questions) return;
   
   // Track video seek engagement with error handling
   if (id && typeof id === 'string') {
     try {
       trackEngagement(id, { type: 'video_seeked', value: seekTime });
     } catch (error) {
       console.warn('Failed to track video seek engagement:', error);
     }
   }

   // Find all questions between current time and seek time
   const questionsInRange = questions
     .map((question, index) => ({ ...question, index }))
     .filter(q => {
       if (seekTime > currentTime) {
         // Seeking forward - find unanswered questions we're skipping
         return q.timestamp > currentTime && q.timestamp <= seekTime && !answeredQuestions.has(q.index);
       } else {
         // Seeking backward - no need to mark questions
         return false;
       }
     });

   // Mark skipped questions
   if (questionsInRange.length > 0) {
     console.log(`⏩ Skipping ${questionsInRange.length} questions`);
     
     const newSkippedQuestions = new Set(skippedQuestions);
     for (const question of questionsInRange) {
       newSkippedQuestions.add(question.index);
       
       // Track as incorrect for progress if user is authenticated
       if (user && supabase) {
         try {
           const { data: { session } } = await supabase.auth.getSession();
           if (session) {
             await fetch('/api/user/progress', {
               method: 'POST',
               headers: {
                 'Content-Type': 'application/json',
                 'Authorization': `Bearer ${session.access_token}`
               },
               body: JSON.stringify({
                 courseId: id,
                 segmentIndex: 0, // In this simpler structure, we don't have segments
                 segmentTitle: 'Main',
                 questionId: question.id,
                 selectedAnswer: -1, // Indicate skipped
                 isCorrect: false,
                 timeSpent: 0,
                 explanationViewed: false
               })
             });
           }
         } catch (error) {
           console.error('Failed to track skipped question:', error);
         }
       }
     }
     setSkippedQuestions(newSkippedQuestions);
   }

   // Seek the video
   playerRef.current.seekTo(seekTime);
   setCurrentTime(seekTime);
 };

 const extractVideoId = (url: string): string => {
   const patterns = [
     /(?:youtube\.com\/watch\?v=|youtu\.be\/|youtube\.com\/embed\/)([^&\n?#]+)/,
     /youtube\.com\/watch\?.*v=([^&\n?#]+)/
   ];
   
   for (const pattern of patterns) {
     const match = url.match(pattern);
     if (match) {
       return match[1];
     }
   }
   return '';
 };

 // Adjust question timestamps that are too close to the video end
 const adjustEndOfVideoQuestions = (questions: Question[], videoDuration: number): Question[] => {
   const END_BUFFER_SECONDS = 5; // Move questions this many seconds before the end
   
   return questions.map(question => {
     // Check if question is within the last 5 seconds of the video
     if (question.timestamp > videoDuration - END_BUFFER_SECONDS) {
       const originalTimestamp = question.timestamp;
       const adjustedTimestamp = Math.max(
         videoDuration - END_BUFFER_SECONDS,
         question.timestamp - END_BUFFER_SECONDS
       );
       
       console.log(`⏰ Adjusting end-of-video question: ${originalTimestamp}s → ${adjustedTimestamp}s (video ends at ${videoDuration}s)`);
       
       return {
         ...question,
         timestamp: adjustedTimestamp,
         frame_timestamp: question.frame_timestamp && question.frame_timestamp > videoDuration - END_BUFFER_SECONDS 
           ? adjustedTimestamp - 2 
           : question.frame_timestamp
       };
     }
     return question;
   });
 };

 const handleBackToHome = () => {
   router.push('/');
 };

 const formatTime = (seconds: number) => {
   const minutes = Math.floor(seconds / 60);
   const remainingSeconds = Math.floor(seconds % 60);
   return `${minutes}:${remainingSeconds.toString().padStart(2, '0')}`;
 };

 const formatTimestamp = (seconds: number): string => {
   const minutes = Math.floor(seconds / 60);
   const secs = Math.floor(seconds % 60);
   return `${minutes.toString().padStart(2, '0')}:${secs.toString().padStart(2, '0')}`;
 };

 // Convert questions to courseData format for curriculum card
 const getCourseData = (): CourseData => {
   if (!course || questions.length === 0) {
     return {
       title: course?.title || '',
       description: course?.description || '',
       duration: duration > 0 ? formatTime(duration) : 'Variable',
       videoId: videoId,
       segments: []
     };
   }

   // Group questions into a single segment for simplicity
   const segment: Segment = {
     title: "Course Content",
     timestamp: "00:00",
     timestampSeconds: 0,
     concepts: [],
     questions: questions // Questions are already properly formatted from fetchQuestions
   };

   return {
     title: course.title,
     description: course.description,
     duration: duration > 0 ? formatTime(duration) : 'Variable',
     videoId: videoId,
     segments: [segment]
   };
 };

 // Convert answeredQuestions Set<number> to Set<string> format expected by curriculum card
 const getAnsweredQuestionsForCurriculum = (): Set<string> => {
   return new Set(Array.from(answeredQuestions).map(index => `0-${index}`));
 };

 const handleLoginRedirect = () => {
   // Save progress before redirecting
   localStorage.setItem('courseProgress', JSON.stringify({
     courseId: id,
     currentTime,
     answeredQuestions: Array.from(answeredQuestions),
     correctAnswers
   }));
   
   router.push(`/login?returnUrl=/course/${id}`);
 };

 const progressPercentage = duration > 0 ? (currentTime / duration) * 100 : 0;

 if (isLoading) {
   return (
     <div className="min-h-screen bg-gradient-to-b from-background to-muted/20">
       <Header />
       <div className="container mx-auto px-4 py-8">
         <div className="max-w-4xl mx-auto space-y-8">
           <Button variant="ghost" className="mb-4">
             <ArrowLeft className="mr-2 h-4 w-4" />
             Back to Home
           </Button>
           
           <div className="text-center space-y-4">
             <Skeleton className="h-12 w-3/4 mx-auto" />
             <Skeleton className="h-6 w-1/2 mx-auto" />
           </div>
           
           <Card>
             <CardContent className="p-6">
               <Skeleton className="aspect-video w-full" />
             </CardContent>
           </Card>
         </div>
       </div>
     </div>
   );
 }

 if (isProcessing) {
   return (
     <div className="min-h-screen bg-gradient-to-b from-background to-muted/20">
       <Header />
       <div className="container mx-auto px-4 py-8">
         <div className="max-w-4xl mx-auto space-y-8">
           <Button variant="ghost" onClick={handleBackToHome} className="mb-4">
             <ArrowLeft className="mr-2 h-4 w-4" />
             Back to Home
           </Button>
           
           <div className="text-center space-y-4">
             <h1 className="text-3xl font-bold tracking-tight lg:text-4xl">
               {course?.title || 'Processing Course'}
             </h1>
             <p className="text-lg text-muted-foreground">
               Your course is being generated. This may take a few minutes.
             </p>
           </div>
           
           <Card>
             <CardContent className="p-6">
               <div className="aspect-video w-full bg-muted flex items-center justify-center">
                 <div className="text-center space-y-4">
                   <div className="flex justify-center">
                     <div className="animate-spin rounded-full h-12 w-12 border-b-2 border-primary"></div>
                   </div>
                   <p className="text-muted-foreground">
                     Analyzing video and generating interactive questions...
                   </p>
                   <p className="text-sm text-muted-foreground">
                     The page will refresh automatically when ready.
                   </p>
                 </div>
               </div>
             </CardContent>
           </Card>
           
           {course?.youtube_url && (
             <Card>
               <CardHeader>
                 <CardTitle>Video Preview</CardTitle>
               </CardHeader>
               <CardContent>
                 <div className="aspect-video">
                   <iframe
                     src={`https://www.youtube.com/embed/${extractVideoId(course.youtube_url)}`}
                     title="YouTube video player"
                     frameBorder="0"
                     allow="accelerometer; autoplay; clipboard-write; encrypted-media; gyroscope; picture-in-picture"
                     allowFullScreen
                     className="w-full h-full rounded-lg"
                   />
                 </div>
               </CardContent>
             </Card>
           )}
         </div>
       </div>
     </div>
   );
 }

 if (error) {
   return (
     <div className="min-h-screen bg-gradient-to-b from-background to-muted/20">
       <Header />
       <div className="container mx-auto px-4 py-8">
         <div className="max-w-4xl mx-auto space-y-8">
           <Button variant="ghost" onClick={handleBackToHome} className="mb-4">
             <ArrowLeft className="mr-2 h-4 w-4" />
             Back to Home
           </Button>
           
           <Alert variant="destructive">
             <AlertDescription>{error}</AlertDescription>
           </Alert>
         </div>
       </div>
     </div>
   );
 }

 if (!course) {
   return (
     <div className="min-h-screen bg-gradient-to-b from-background to-muted/20">
       <Header />
       <div className="container mx-auto px-4 py-8">
         <div className="max-w-4xl mx-auto space-y-8">
           <Button variant="ghost" onClick={handleBackToHome} className="mb-4">
             <ArrowLeft className="mr-2 h-4 w-4" />
             Back to Home
           </Button>
           
           <Alert>
             <AlertDescription>Course not found or not available.</AlertDescription>
           </Alert>
         </div>
       </div>
     </div>
   );
 }

 return (
   <div className="min-h-screen bg-gradient-to-b from-background to-muted/20">
     <Header />
     
     <div className="container mx-auto px-4 py-8">
       <div className="max-w-4xl mx-auto space-y-8">
         {/* Back Button */}
         <Button variant="ghost" onClick={handleBackToHome} className="mb-4">
           <ArrowLeft className="mr-2 h-4 w-4" />
           Back to Home
         </Button>

         {/* Course Header */}
         <div className="text-center space-y-4">
           <h1 className="text-3xl font-bold tracking-tight lg:text-4xl">
             {course.title}
           </h1>
           <p className="text-lg text-muted-foreground max-w-2xl mx-auto">
             {course.description}
           </p>
           
           {/* Course Rating */}
           {course.totalRatings && course.totalRatings > 0 && (
             <div className="flex items-center justify-center">
               <CompactStarRating
                 rating={course.averageRating || 0}
                 totalRatings={course.totalRatings}
                 size="md"
                 showRatingText={true}
                 className="text-yellow-500"
               />
             </div>
           )}
           
           {/* Course Stats */}
           <div className="flex items-center justify-center gap-6 text-sm text-muted-foreground">
             <div className="flex items-center gap-2">
               <BookOpen className="h-4 w-4" />
               {questions.length} Questions
             </div>
             <div className="flex items-center gap-2">
               <CheckCircle className="h-4 w-4" />
               {correctAnswers}/{questions.length} Correct
               {answeredQuestions.size > 0 && (
                 <span className="text-primary font-medium">
                   ({Math.round((correctAnswers / answeredQuestions.size) * 100)}%)
                 </span>
               )}
             </div>
             {duration > 0 && (
               <div className="flex items-center gap-2">
                 <Clock className="h-4 w-4" />
                 {formatTime(duration)}
               </div>
             )}
           </div>
         </div>

         {/* Video Player */}
         <InteractiveVideoPlayer
           videoId={videoId}
           youtubeUrl={course.youtube_url}
           isYTApiLoaded={isYTApiLoaded}
           error={error}
           isVideoReady={isVideoReady}
           currentTime={currentTime}
           duration={duration}
           questions={questions}
           answeredQuestions={answeredQuestions}
           onVideoSeek={handleVideoSeek}
           formatTime={formatTime}
           onFetchNextCourse={fetchNextCourse}
           isLoadingNextCourse={isLoadingNextCourse}
           nextCourse={nextCourse}
           nextCourseApiCalled={nextCourseApiCalled}
         />

         {/* Question or Transcript Display */}
         {showQuestion && questions[currentQuestionIndex] ? (
           <QuestionOverlay
             question={questions[currentQuestionIndex]}
             onAnswer={handleAnswer}
             onContinue={handleContinueVideo}
             isVisible={showQuestion}
             player={player}
             courseId={id as string}
             segmentIndex={0}
             isInline={true}
           />
         ) : (
           <TranscriptDisplay
             courseId={id as string}
             currentTime={currentTime}
             onSeek={handleVideoSeek}
             formatTimestamp={formatTime}
           />
         )}

         {/* Course Curriculum Card */}
         <CourseCurriculumCard
           courseData={getCourseData()}
           answeredQuestions={getAnsweredQuestionsForCurriculum()}
           questionResults={questionResults}
           expandedExplanations={expandedExplanations}
           setExpandedExplanations={setExpandedExplanations}
           setShowLoginModal={setShowLoginModal}
           freeQuestionsLimit={FREE_QUESTIONS_LIMIT}
           formatTimestamp={formatTimestamp}
         />
       </div>
     </div>

     {/* Login Modal */}
     <Dialog open={showLoginModal} onOpenChange={setShowLoginModal}>
       <DialogContent className="sm:max-w-md">
         <DialogHeader>
           <DialogTitle>Ready to Continue Learning?</DialogTitle>
           <DialogDescription>
             You've completed the free preview! Sign up or log in to:
           </DialogDescription>
         </DialogHeader>
         <div className="space-y-3 my-4">
           <div className="flex items-center gap-2">
             <CheckCircle className="h-5 w-5 text-green-500" />
             <span>Access all course segments</span>
           </div>
           <div className="flex items-center gap-2">
             <CheckCircle className="h-5 w-5 text-green-500" />
             <span>Track your complete progress</span>
           </div>
           <div className="flex items-center gap-2">
             <CheckCircle className="h-5 w-5 text-green-500" />
             <span>Get personalized recommendations</span>
           </div>
           <div className="flex items-center gap-2">
             <CheckCircle className="h-5 w-5 text-green-500" />
             <span>Earn certificates</span>
           </div>
         </div>
         <DialogFooter className="flex-col gap-2 sm:flex-col">
           <Button 
             onClick={handleLoginRedirect}
             className="w-full"
             style={{ backgroundColor: '#8B5CF6' }}
           >
             Sign Up Free
           </Button>
           <Button 
             onClick={handleLoginRedirect}
             variant="outline"
             className="w-full"
           >
             I Already Have an Account
           </Button>
         </DialogFooter>
       </DialogContent>
     </Dialog>

     {/* Next Course Modal */}
     <Dialog open={showNextCourseModal} onOpenChange={setShowNextCourseModal}>
       <DialogContent className="sm:max-w-md">
         <DialogHeader>
           <DialogTitle>🎉 Course Complete!</DialogTitle>
           <DialogDescription>
             Great job finishing this course! Ready to continue learning?
           </DialogDescription>
         </DialogHeader>
         {nextCourse ? (
           <div className="space-y-4 my-4">
             <div className="p-4 bg-muted rounded-lg">
               <h3 className="font-semibold text-sm mb-1">Up Next:</h3>
               <h4 className="font-medium">{nextCourse.title}</h4>
               <p className="text-sm text-muted-foreground mt-2">{nextCourse.description}</p>
               {nextCourse.questionsGenerated && (
                 <div className="mt-3 flex items-center gap-2 text-xs text-green-600">
                   <div className="w-2 h-2 bg-green-600 rounded-full"></div>
                   Interactive questions generated
                 </div>
               )}
             </div>
           </div>
         ) : isLoadingNextCourse ? (
           <div className="flex items-center justify-center py-8">
             <div className="animate-spin rounded-full h-8 w-8 border-b-2 border-primary"></div>
             <span className="ml-2 text-muted-foreground">Generating next course...</span>
           </div>
         ) : (
           <div className="flex items-center justify-center py-8">
             <span className="text-muted-foreground">No next course available</span>
           </div>
         )}
         <DialogFooter className="flex-col gap-2 sm:flex-col">
           <Button 
             onClick={() => {
               if (nextCourse) {
                 console.log('📚 Navigating to next course:', {
                   courseId: nextCourse.id,
                   title: nextCourse.title,
                   questionsGenerated: nextCourse.questionsGenerated,
                   nextCourse: nextCourse
                 });
                 
                 // Close modal before navigation
                 setShowNextCourseModal(false);
                 
                 // Force full page reload to ensure fresh state
                 window.location.href = `/course/${nextCourse.id}`;
               }
             }}
             className="w-full"
             disabled={!nextCourse || isLoadingNextCourse}
             style={{ backgroundColor: '#8B5CF6' }}
           >
             {isLoadingNextCourse ? (
               <>
                 <div className="animate-spin rounded-full h-4 w-4 border-b-2 border-white mr-2"></div>
                 Generating Course...
               </>
             ) : (
               'Start Next Course'
             )}
           </Button>
           <Button 
             onClick={() => setShowNextCourseModal(false)}
             variant="outline"
             className="w-full"
           >
             Stay Here
           </Button>
         </DialogFooter>
       </DialogContent>
     </Dialog>

     {/* Rating Modal */}
     <RatingModal
       isOpen={showRatingModal}
       onClose={handleRatingClose}
       onRate={handleRatingSubmit}
       courseTitle={course?.title}
       position="center"
       autoHide={8000}
     />
   </div>
 );
}<|MERGE_RESOLUTION|>--- conflicted
+++ resolved
@@ -281,7 +281,6 @@
      const data = await response.json();
 
      if (data.success) {
-<<<<<<< HEAD
        setCourse(data.course);
        
        // Check if course is still processing
@@ -344,7 +343,6 @@
          return () => clearInterval(pollInterval);
        }
        
-=======
        // Enhance course data with rating information
       let courseWithRating = { ...data.course };
       
@@ -368,18 +366,14 @@
       }
       
       setCourse(courseWithRating);
->>>>>>> e812642f
        const extractedVideoId = extractVideoId(data.course.youtube_url);
        console.log('🎬 Course loaded:', {
          title: data.course.title,
          youtubeUrl: data.course.youtube_url,
          extractedVideoId: extractedVideoId,
-<<<<<<< HEAD
          published: data.course.published
-=======
          hasRatings: courseWithRating.totalRatings > 0,
          averageRating: courseWithRating.averageRating
->>>>>>> e812642f
        });
        setVideoId(extractedVideoId);
      } else {
